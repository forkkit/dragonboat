// Copyright 2017-2019 Lei Ni (nilei81@gmail.com) and other Dragonboat authors.
//
// Licensed under the Apache License, Version 2.0 (the "License");
// you may not use this file except in compliance with the License.
// You may obtain a copy of the License at
//
//     http://www.apache.org/licenses/LICENSE-2.0
//
// Unless required by applicable law or agreed to in writing, software
// distributed under the License is distributed on an "AS IS" BASIS,
// WITHOUT WARRANTIES OR CONDITIONS OF ANY KIND, either express or implied.
// See the License for the specific language governing permissions and
// limitations under the License.

package dragonboat

import (
	"bytes"
	"context"
	"encoding/binary"
	"errors"
	"fmt"
	"io"
	"math"
	"math/rand"
	"os"
	"reflect"
	"sync"
	"sync/atomic"
	"testing"
	"time"

	"github.com/lni/dragonboat/v3/client"
	"github.com/lni/dragonboat/v3/config"
	"github.com/lni/dragonboat/v3/internal/fileutil"
	"github.com/lni/dragonboat/v3/internal/logdb"
	"github.com/lni/dragonboat/v3/internal/logdb/kv/pebble"
	"github.com/lni/dragonboat/v3/internal/rsm"
	"github.com/lni/dragonboat/v3/internal/server"
	"github.com/lni/dragonboat/v3/internal/tests"
	"github.com/lni/dragonboat/v3/internal/transport"
	"github.com/lni/dragonboat/v3/internal/vfs"
	"github.com/lni/dragonboat/v3/raftio"
	pb "github.com/lni/dragonboat/v3/raftpb"
	sm "github.com/lni/dragonboat/v3/statemachine"
	"github.com/lni/dragonboat/v3/tools"
	"github.com/lni/dragonboat/v3/tools/upgrade310"
	"github.com/lni/goutils/leaktest"
	"github.com/lni/goutils/random"
	"github.com/lni/goutils/syncutil"
	gvfs "github.com/lni/goutils/vfs"
)

func reportLeakedFD(fs vfs.IFS, t *testing.T) {
	gvfs.ReportLeakedFD(fs, t)
}

var ovs = logdb.RDBContextValueSize

func getTestNodeHostConfig(fs vfs.IFS) *config.NodeHostConfig {
	return &config.NodeHostConfig{
		WALDir:         singleNodeHostTestDir,
		NodeHostDir:    singleNodeHostTestDir,
		RTTMillisecond: 2,
		RaftAddress:    "localhost:1111",
		FS:             fs,
	}
}

type noopLogDB struct {
}

func (n *noopLogDB) BinaryFormat() uint32                                      { return 0 }
func (n *noopLogDB) Name() string                                              { return "noopLogDB" }
func (n *noopLogDB) Close()                                                    {}
func (n *noopLogDB) GetLogDBThreadContext() raftio.IContext                    { return nil }
func (n *noopLogDB) HasNodeInfo(clusterID uint64, nodeID uint64) (bool, error) { return true, nil }
func (n *noopLogDB) CreateNodeInfo(clusterID uint64, nodeID uint64) error      { return nil }
func (n *noopLogDB) ListNodeInfo() ([]raftio.NodeInfo, error)                  { return nil, nil }
func (n *noopLogDB) SaveBootstrapInfo(clusterID uint64, nodeID uint64, bs pb.Bootstrap) error {
	return nil
}
func (n *noopLogDB) GetBootstrapInfo(clusterID uint64, nodeID uint64) (*pb.Bootstrap, error) {
	return nil, nil
}
func (n *noopLogDB) SaveRaftState(updates []pb.Update, ctx raftio.IContext) error { return nil }
func (n *noopLogDB) IterateEntries(ents []pb.Entry,
	size uint64, clusterID uint64, nodeID uint64, low uint64,
	high uint64, maxSize uint64) ([]pb.Entry, uint64, error) {
	return nil, 0, nil
}
func (n *noopLogDB) ReadRaftState(clusterID uint64, nodeID uint64,
	lastIndex uint64) (*raftio.RaftState, error) {
	return nil, nil
}
func (n *noopLogDB) RemoveEntriesTo(clusterID uint64, nodeID uint64, index uint64) error { return nil }
func (n *noopLogDB) CompactEntriesTo(clusterID uint64,
	nodeID uint64, index uint64) (<-chan struct{}, error) {
	return nil, nil
}
func (n *noopLogDB) RemoveNodeData(clusterID uint64, nodeID uint64) error               { return nil }
func (n *noopLogDB) SaveSnapshots([]pb.Update) error                                    { return nil }
func (n *noopLogDB) DeleteSnapshot(clusterID uint64, nodeID uint64, index uint64) error { return nil }
func (n *noopLogDB) ListSnapshots(clusterID uint64, nodeID uint64, index uint64) ([]pb.Snapshot, error) {
	return nil, nil
}
func (n *noopLogDB) ImportSnapshot(snapshot pb.Snapshot, nodeID uint64) error {
	return nil
}

func runNodeHostTest(t *testing.T, f func(), fs vfs.IFS) {
	logdb.RDBContextValueSize = 1024 * 1024
	defer func() {
		logdb.RDBContextValueSize = ovs
	}()
	defer leaktest.AfterTest(t)()
	defer fs.RemoveAll(singleNodeHostTestDir)
	fs.RemoveAll(singleNodeHostTestDir)
	f()
	reportLeakedFD(fs, t)
}

func TestLogDBCanBeExtended(t *testing.T) {
	fs := vfs.GetTestFS()
	tf := func() {
		c := getTestNodeHostConfig(fs)
		ldb := &noopLogDB{}
		c.LogDBFactory = func([]string, []string) (raftio.ILogDB, error) {
			return ldb, nil
		}
		nh, err := NewNodeHost(*c)
		if err != nil {
			t.Fatalf("failed to create NodeHost %v", err)
		}
		defer nh.Stop()
		if nh.logdb.Name() != ldb.Name() {
			t.Errorf("logdb type name %s, expect %s", nh.logdb.Name(), ldb.Name())
		}
	}
	runNodeHostTest(t, tf, fs)
}

func TestTCPTransportIsUsedByDefault(t *testing.T) {
	if vfs.GetTestFS() != vfs.DefaultFS {
		t.Skip("memfs test mode, skipped")
	}
	fs := vfs.GetTestFS()
	tf := func() {
		c := getTestNodeHostConfig(fs)
		nh, err := NewNodeHost(*c)
		if err != nil {
			t.Fatalf("failed to create NodeHost %v", err)
		}
		defer nh.Stop()
		tt := nh.transport.(*transport.Transport)
		if tt.GetRaftRPC().Name() != transport.TCPRaftRPCName {
			t.Errorf("raft rpc type name %s, expect %s",
				tt.GetRaftRPC().Name(), transport.TCPRaftRPCName)
		}
	}
	runNodeHostTest(t, tf, fs)
}

func TestRaftRPCCanBeExtended(t *testing.T) {
	fs := vfs.GetTestFS()
	tf := func() {
		c := getTestNodeHostConfig(fs)
		c.RaftRPCFactory = transport.NewNOOPTransport
		nh, err := NewNodeHost(*c)
		if err != nil {
			t.Fatalf("failed to create NodeHost %v", err)
		}
		defer nh.Stop()
		tt := nh.transport.(*transport.Transport)
		if tt.GetRaftRPC().Name() != transport.NOOPRaftName {
			t.Errorf("raft rpc type name %s, expect %s",
				tt.GetRaftRPC().Name(), transport.NOOPRaftName)
		}
	}
	runNodeHostTest(t, tf, fs)
}

func TestNewNodeHostReturnErrorOnInvalidConfig(t *testing.T) {
	fs := vfs.GetTestFS()
	tf := func() {
		c := getTestNodeHostConfig(fs)
		c.RaftAddress = "12345"
		if err := c.Validate(); err == nil {
			t.Fatalf("config is not considered as invalid")
		}
		_, err := NewNodeHost(*c)
		if err == nil {
			t.Fatalf("NewNodeHost failed to return error")
		}
	}
	runNodeHostTest(t, tf, fs)
}

func TestDeploymentIDCanBeSetUsingNodeHostConfig(t *testing.T) {
	fs := vfs.GetTestFS()
	tf := func() {
		c := getTestNodeHostConfig(fs)
		c.DeploymentID = 100
		nh, err := NewNodeHost(*c)
		if err != nil {
			t.Fatalf("failed to create NodeHost %v", err)
		}
		defer nh.Stop()
		if nh.deploymentID != 100 {
			t.Errorf("deployment id not set")
		}
	}
	runNodeHostTest(t, tf, fs)
}

var (
	singleNodeHostTestAddr = "localhost:26000"
	nodeHostTestAddr1      = "localhost:26000"
	nodeHostTestAddr2      = "localhost:26001"
	singleNodeHostTestDir  = "single_nodehost_test_dir_safe_to_delete"
)

type PST struct {
	mu       sync.Mutex
	stopped  bool
	saved    bool
	restored bool
	slowSave bool
}

func (n *PST) setRestored(v bool) {
	n.mu.Lock()
	defer n.mu.Unlock()
	n.restored = v
}

func (n *PST) getRestored() bool {
	n.mu.Lock()
	defer n.mu.Unlock()
	return n.restored
}

func (n *PST) Close() error { return nil }

// Lookup locally looks up the data.
func (n *PST) Lookup(key interface{}) (interface{}, error) {
	return make([]byte, 1), nil
}

// Update updates the object.
func (n *PST) Update(data []byte) (sm.Result, error) {
	return sm.Result{Value: uint64(len(data))}, nil
}

// SaveSnapshot saves the state of the object to the provided io.Writer object.
func (n *PST) SaveSnapshot(w io.Writer,
	fileCollection sm.ISnapshotFileCollection,
	done <-chan struct{}) error {
	n.saved = true
	if !n.slowSave {
		_, err := w.Write([]byte("random-data"))
		if err != nil {
			panic(err)
		}
		return nil
	}
	for {
		time.Sleep(10 * time.Millisecond)
		select {
		case <-done:
			n.stopped = true
			plog.Infof("saveSnapshot stopped")
			return sm.ErrSnapshotStopped
		default:
		}
	}
}

// RecoverFromSnapshot recovers the object from the snapshot specified by the
// io.Reader object.
func (n *PST) RecoverFromSnapshot(r io.Reader,
	files []sm.SnapshotFile, done <-chan struct{}) error {
	n.setRestored(true)
	for {
		time.Sleep(10 * time.Millisecond)
		select {
		case <-done:
			n.stopped = true
			return sm.ErrSnapshotStopped
		default:
		}
	}
}

// GetHash returns a uint64 value representing the current state of the object.
func (n *PST) GetHash() (uint64, error) {
	return 0, nil
}

func createSnapshotCompressedTestNodeHost(addr string,
	datadir string, fs vfs.IFS) (*NodeHost, error) {
	rc := config.Config{
		NodeID:                  1,
		ClusterID:               1,
		ElectionRTT:             3,
		HeartbeatRTT:            1,
		CheckQuorum:             true,
		SnapshotEntries:         10,
		CompactionOverhead:      5,
		SnapshotCompressionType: config.Snappy,
	}
	peers := make(map[uint64]string)
	peers[1] = addr
	nhc := config.NodeHostConfig{
		WALDir:         datadir,
		NodeHostDir:    datadir,
		RTTMillisecond: 100,
		RaftAddress:    peers[1],
		FS:             fs,
	}
	nh, err := NewNodeHost(nhc)
	if err != nil {
		return nil, err
	}
	newSM := func(clusterID uint64, nodeID uint64) sm.IStateMachine {
		return &tests.VerboseSnapshotSM{}
	}
	if err := nh.StartCluster(peers, false, newSM, rc); err != nil {
		return nil, err
	}
	return nh, nil
}

func createSingleNodeTestNodeHost(addr string,
	datadir string, slowSave bool, compress bool, fs vfs.IFS) (*NodeHost, *PST, error) {
	rc := config.Config{
		NodeID:             uint64(1),
		ClusterID:          2,
		ElectionRTT:        3,
		HeartbeatRTT:       1,
		CheckQuorum:        true,
		SnapshotEntries:    10,
		CompactionOverhead: 5,
	}
	return createSingleNodeTestNodeHostCfg(addr, datadir, slowSave, rc, compress, fs)
}

func createSingleNodeTestNodeHostCfg(addr string,
	datadir string, slowSave bool, rc config.Config,
	compress bool, fs vfs.IFS) (*NodeHost, *PST, error) {
	if compress {
		rc.EntryCompressionType = config.Snappy
	}
	peers := make(map[uint64]string)
	peers[1] = addr
	nhc := config.NodeHostConfig{
		WALDir:              datadir,
		NodeHostDir:         datadir,
		RTTMillisecond:      2,
		RaftAddress:         peers[1],
		FS:                  fs,
		SystemEventListener: &testSysEventListener{},
	}
	nh, err := NewNodeHost(nhc)
	if err != nil {
		return nil, nil, err
	}
	rnhc := nh.NodeHostConfig()
	rnhc.SystemTickerPrecision = 0
	if !reflect.DeepEqual(&nhc, &rnhc) {
		panic("configuration changed")
	}
	var pst *PST
	newPST := func(clusterID uint64, nodeID uint64) sm.IStateMachine {
		pst = &PST{slowSave: slowSave}
		return pst
	}
	if err := nh.StartCluster(peers, false, newPST, rc); err != nil {
		return nil, nil, err
	}
	return nh, pst, nil
}

func createConcurrentTestNodeHost(addr string,
	datadir string, snapshotEntry uint64,
	concurrent bool, fs vfs.IFS) (*NodeHost, error) {
	// config for raft
	rc := config.Config{
		NodeID:             uint64(1),
		ElectionRTT:        3,
		HeartbeatRTT:       1,
		CheckQuorum:        true,
		SnapshotEntries:    snapshotEntry,
		CompactionOverhead: 100,
	}
	peers := make(map[uint64]string)
	peers[1] = addr
	nhc := config.NodeHostConfig{
		WALDir:         datadir,
		NodeHostDir:    datadir,
		RTTMillisecond: 1,
		RaftAddress:    peers[1],
		FS:             fs,
	}
	nh, err := NewNodeHost(nhc)
	if err != nil {
		return nil, err
	}
	var newConcurrentSM func(uint64, uint64) sm.IConcurrentStateMachine
	var newSM func(uint64, uint64) sm.IStateMachine
	if snapshotEntry == 0 {
		newConcurrentSM = func(uint64, uint64) sm.IConcurrentStateMachine {
			return &tests.ConcurrentUpdate{}
		}
		newSM = func(uint64, uint64) sm.IStateMachine {
			return &tests.TestUpdate{}
		}
	} else {
		newConcurrentSM = func(uint64, uint64) sm.IConcurrentStateMachine {
			return &tests.ConcurrentSnapshot{}
		}
		newSM = func(uint64, uint64) sm.IStateMachine {
			return &tests.TestSnapshot{}
		}
	}
	rc.ClusterID = 1 + taskWorkerCount
	if err := nh.StartConcurrentCluster(peers, false, newConcurrentSM, rc); err != nil {
		return nil, err
	}
	rc.ClusterID = 1
	if err := nh.StartCluster(peers, false, newSM, rc); err != nil {
		return nil, err
	}
	return nh, nil
}

func createFakeDiskTestNodeHost(addr string,
	datadir string, initialApplied uint64,
	slowOpen bool, compressed bool, fs vfs.IFS) (*NodeHost, sm.IOnDiskStateMachine, error) {
	rc := config.Config{
		ClusterID:          uint64(1),
		NodeID:             uint64(1),
		ElectionRTT:        3,
		HeartbeatRTT:       1,
		CheckQuorum:        true,
		SnapshotEntries:    30,
		CompactionOverhead: 30,
	}
	if compressed {
		rc.SnapshotCompressionType = config.Snappy
		rc.EntryCompressionType = config.Snappy
	}
	peers := make(map[uint64]string)
	peers[1] = addr
	nhc := config.NodeHostConfig{
		WALDir:         datadir,
		NodeHostDir:    datadir,
		RTTMillisecond: 1,
		RaftAddress:    peers[1],
		FS:             fs,
	}
	nh, err := NewNodeHost(nhc)
	if err != nil {
		return nil, nil, err
	}
	fakeDiskSM := tests.NewFakeDiskSM(initialApplied)
	if slowOpen {
		atomic.StoreUint32(&fakeDiskSM.SlowOpen, 1)
	}
	newSM := func(uint64, uint64) sm.IOnDiskStateMachine {
		return fakeDiskSM
	}
	if err := nh.StartOnDiskCluster(peers, false, newSM, rc); err != nil {
		return nil, nil, err
	}
	return nh, fakeDiskSM, nil
}

func snapshotCompressedTest(t *testing.T,
	tf func(t *testing.T, nh *NodeHost), fs vfs.IFS) {
	defer fs.RemoveAll(singleNodeHostTestDir)
	func() {
		logdb.RDBContextValueSize = 1024 * 1024
		defer func() {
			logdb.RDBContextValueSize = ovs
		}()
		defer leaktest.AfterTest(t)()
		fs.RemoveAll(singleNodeHostTestDir)
		nh, err := createSnapshotCompressedTestNodeHost(singleNodeHostTestAddr,
			singleNodeHostTestDir, fs)
		if err != nil {
			t.Fatalf("failed to create nodehost %v", err)
		}
		defer func() {
			nh.Stop()
		}()
		waitForLeaderToBeElected(t, nh, 1)
		tf(t, nh)
	}()
	reportLeakedFD(fs, t)
}

func singleConcurrentNodeHostTest(t *testing.T,
	tf func(t *testing.T, nh *NodeHost),
	snapshotEntry uint64, concurrent bool, fs vfs.IFS) {
	defer fs.RemoveAll(singleNodeHostTestDir)
	func() {
		logdb.RDBContextValueSize = 1024 * 1024
		defer func() {
			logdb.RDBContextValueSize = ovs
		}()
		defer leaktest.AfterTest(t)()
		fs.RemoveAll(singleNodeHostTestDir)
		nh, err := createConcurrentTestNodeHost(singleNodeHostTestAddr,
			singleNodeHostTestDir, snapshotEntry, concurrent, fs)
		if err != nil {
			t.Fatalf("failed to create nodehost %v", err)
		}
		defer func() {
			nh.Stop()
		}()
		waitForLeaderToBeElected(t, nh, 1)
		waitForLeaderToBeElected(t, nh, 1+taskWorkerCount)
		tf(t, nh)
	}()
	reportLeakedFD(fs, t)
}

func singleFakeDiskNodeHostTest(t *testing.T,
	tf func(t *testing.T, nh *NodeHost, initialApplied uint64),
	initialApplied uint64, compressed bool, fs vfs.IFS) {
	defer fs.RemoveAll(singleNodeHostTestDir)
	func() {
		logdb.RDBContextValueSize = 1024 * 1024
		defer func() {
			logdb.RDBContextValueSize = ovs
		}()
		defer leaktest.AfterTest(t)()
		fs.RemoveAll(singleNodeHostTestDir)
		nh, _, err := createFakeDiskTestNodeHost(singleNodeHostTestAddr,
			singleNodeHostTestDir, initialApplied, false, compressed, fs)
		if err != nil {
			t.Fatalf("failed to create nodehost %v", err)
		}
		waitForLeaderToBeElected(t, nh, 1)
		defer func() {
			nh.Stop()
		}()
		tf(t, nh, initialApplied)
	}()
	reportLeakedFD(fs, t)
}

func twoFakeDiskNodeHostTest(t *testing.T,
	tf func(t *testing.T, nh1 *NodeHost, nh2 *NodeHost), fs vfs.IFS) {
	defer fs.RemoveAll(singleNodeHostTestDir)
	func() {
		logdb.RDBContextValueSize = 1024 * 1024
		defer func() {
			logdb.RDBContextValueSize = ovs
		}()
		defer leaktest.AfterTest(t)()
		nh1dir := fs.PathJoin(singleNodeHostTestDir, "nh1")
		nh2dir := fs.PathJoin(singleNodeHostTestDir, "nh2")
		fs.RemoveAll(singleNodeHostTestDir)
		nh1, nh2, err := createFakeDiskTwoTestNodeHosts(nodeHostTestAddr1,
			nodeHostTestAddr2, nh1dir, nh2dir, fs)
		if err != nil {
			t.Fatalf("failed to create nodehost %v", err)
		}
		defer func() {
			nh1.Stop()
			nh2.Stop()
		}()
		tf(t, nh1, nh2)
	}()
	reportLeakedFD(fs, t)
}

func createFakeDiskTwoTestNodeHosts(addr1 string, addr2 string,
	datadir1 string, datadir2 string, fs vfs.IFS) (*NodeHost, *NodeHost, error) {
	peers := make(map[uint64]string)
	peers[1] = addr1
	nhc1 := config.NodeHostConfig{
		WALDir:              datadir1,
		NodeHostDir:         datadir1,
		RTTMillisecond:      10,
		RaftAddress:         addr1,
		FS:                  fs,
		SystemEventListener: &testSysEventListener{},
	}
	nhc2 := config.NodeHostConfig{
		WALDir:              datadir2,
		NodeHostDir:         datadir2,
		RTTMillisecond:      10,
		RaftAddress:         addr2,
		FS:                  fs,
		SystemEventListener: &testSysEventListener{},
	}
	plog.Infof("dir1 %s, dir2 %s", datadir1, datadir2)
	nh1, err := NewNodeHost(nhc1)
	if err != nil {
		return nil, nil, err
	}
	nh2, err := NewNodeHost(nhc2)
	if err != nil {
		return nil, nil, err
	}
	return nh1, nh2, nil
}

func createRateLimitedTestNodeHost(addr string,
	datadir string, fs vfs.IFS) (*NodeHost, error) {
	// config for raft
	rc := config.Config{
		NodeID:          uint64(1),
		ClusterID:       1,
		ElectionRTT:     3,
		HeartbeatRTT:    1,
		CheckQuorum:     true,
		MaxInMemLogSize: 1024 * 3,
	}
	peers := make(map[uint64]string)
	peers[1] = addr
	nhc := config.NodeHostConfig{
		WALDir:         datadir,
		NodeHostDir:    datadir,
		RTTMillisecond: 10,
		RaftAddress:    peers[1],
		FS:             fs,
	}
	nh, err := NewNodeHost(nhc)
	if err != nil {
		return nil, err
	}
	newRSM := func(clusterID uint64, nodeID uint64) sm.IStateMachine {
		return &tests.NoOP{MillisecondToSleep: 20}
	}
	if err := nh.StartCluster(peers, false, newRSM, rc); err != nil {
		return nil, err
	}
	return nh, nil
}

func createRateLimitedTwoTestNodeHosts(addr1 string, addr2 string,
	datadir1 string, datadir2 string, fs vfs.IFS) (*NodeHost, *NodeHost, error) {
	rc := config.Config{
		ClusterID:       1,
		ElectionRTT:     3,
		HeartbeatRTT:    1,
		CheckQuorum:     true,
		MaxInMemLogSize: 1024 * 3,
	}
	peers := make(map[uint64]string)
	peers[1] = addr1
	peers[2] = addr2
	nhc1 := config.NodeHostConfig{
		WALDir:         datadir1,
		NodeHostDir:    datadir1,
		RTTMillisecond: 10,
		RaftAddress:    peers[1],
		FS:             fs,
	}
	nhc2 := config.NodeHostConfig{
		WALDir:         datadir2,
		NodeHostDir:    datadir2,
		RTTMillisecond: 10,
		RaftAddress:    peers[2],
		FS:             fs,
	}
	plog.Infof("dir1 %s, dir2 %s", datadir1, datadir2)
	nh1, err := NewNodeHost(nhc1)
	if err != nil {
		return nil, nil, err
	}
	nh2, err := NewNodeHost(nhc2)
	if err != nil {
		return nil, nil, err
	}
	sm1 := &tests.NoOP{}
	sm2 := &tests.NoOP{}
	newRSM1 := func(clusterID uint64, nodeID uint64) sm.IStateMachine {
		return sm1
	}
	newRSM2 := func(clusterID uint64, nodeID uint64) sm.IStateMachine {
		return sm2
	}
	rc.NodeID = 1
	if err := nh1.StartCluster(peers, false, newRSM1, rc); err != nil {
		return nil, nil, err
	}
	rc.NodeID = 2
	if err := nh2.StartCluster(peers, false, newRSM2, rc); err != nil {
		return nil, nil, err
	}
	var leaderNh *NodeHost
	var followerNh *NodeHost

	for i := 0; i < 200; i++ {
		leaderID, ready, err := nh1.GetLeaderID(1)
		if err == nil && ready {
			if leaderID == 1 {
				leaderNh = nh1
				followerNh = nh2
				sm2.MillisecondToSleep = 20
			} else {
				leaderNh = nh2
				followerNh = nh1
				sm1.MillisecondToSleep = 20
			}
			return leaderNh, followerNh, nil
		}
		// wait for leader to be elected
		time.Sleep(100 * time.Millisecond)
	}
	return nil, nil, errors.New("failed to get usable nodehosts")
}

func rateLimitedTwoNodeHostTest(t *testing.T,
	tf func(t *testing.T, leaderNh *NodeHost, followerNh *NodeHost), fs vfs.IFS) {
	defer fs.RemoveAll(singleNodeHostTestDir)
	func() {
		logdb.RDBContextValueSize = 1024 * 1024
		defer func() {
			logdb.RDBContextValueSize = ovs
		}()
		nh1dir := fs.PathJoin(singleNodeHostTestDir, "nh1")
		nh2dir := fs.PathJoin(singleNodeHostTestDir, "nh2")
		defer leaktest.AfterTest(t)()
		fs.RemoveAll(singleNodeHostTestDir)
		nh1, nh2, err := createRateLimitedTwoTestNodeHosts(nodeHostTestAddr1,
			nodeHostTestAddr2, nh1dir, nh2dir, fs)
		if err != nil {
			t.Fatalf("failed to create nodehost2 %v", err)
		}
		defer func() {
			nh1.Stop()
			nh2.Stop()
		}()
		tf(t, nh1, nh2)
	}()
	reportLeakedFD(fs, t)
}

func rateLimitedNodeHostTest(t *testing.T,
	tf func(t *testing.T, nh *NodeHost), fs vfs.IFS) {
	defer fs.RemoveAll(singleNodeHostTestDir)
	func() {
		logdb.RDBContextValueSize = 1024 * 1024
		defer func() {
			logdb.RDBContextValueSize = ovs
		}()
		defer leaktest.AfterTest(t)()
		fs.RemoveAll(singleNodeHostTestDir)
		nh, err := createRateLimitedTestNodeHost(singleNodeHostTestAddr,
			singleNodeHostTestDir, fs)
		if err != nil {
			t.Fatalf("failed to create nodehost %v", err)
		}
		waitForLeaderToBeElected(t, nh, 1)
		defer func() {
			nh.Stop()
		}()
		tf(t, nh)
	}()
	reportLeakedFD(fs, t)
}

func waitForLeaderToBeElected(t *testing.T, nh *NodeHost, clusterID uint64) {
	for i := 0; i < 200; i++ {
		_, ready, err := nh.GetLeaderID(clusterID)
		if err == nil && ready {
			return
		}
		time.Sleep(100 * time.Millisecond)
	}
	t.Fatalf("failed to elect leader")
}

func createProposalsToTriggerSnapshot(t *testing.T,
	nh *NodeHost, count uint64, timeoutExpected bool) {
	for i := uint64(0); i < count; i++ {
		ctx, cancel := context.WithTimeout(context.Background(), time.Second)
		cs, err := nh.SyncGetSession(ctx, 2)
		if err != nil {
			if err == ErrTimeout {
				cancel()
				return
			}
			t.Fatalf("unexpected error %v", err)
		}
		//time.Sleep(100 * time.Millisecond)
		if err := nh.SyncCloseSession(ctx, cs); err != nil {
			if err == ErrTimeout {
				cancel()
				return
			}

			t.Fatalf("failed to close client session %v", err)
		}
		cancel()
	}
	if timeoutExpected {
		t.Fatalf("failed to trigger ")
	}
}

func TestJoinedClusterCanBeRestartedOrJoinedAgain(t *testing.T) {
	fs := vfs.GetTestFS()
	tf := func() {
		datadir := singleNodeHostTestDir
		rc := config.Config{
			NodeID:             uint64(1),
			ClusterID:          2,
			ElectionRTT:        3,
			HeartbeatRTT:       1,
			CheckQuorum:        true,
			SnapshotEntries:    10,
			CompactionOverhead: 5,
		}
		peers := make(map[uint64]string)
		nhc := config.NodeHostConfig{
			WALDir:         datadir,
			NodeHostDir:    datadir,
			RTTMillisecond: 50,
			RaftAddress:    singleNodeHostTestAddr,
			FS:             fs,
		}
		nh, err := NewNodeHost(nhc)
		if err != nil {
			t.Fatalf("failed to create node host %v", err)
		}
		defer nh.Stop()
		newPST := func(clusterID uint64, nodeID uint64) sm.IStateMachine {
			return &PST{}
		}
		if err := nh.StartCluster(peers, true, newPST, rc); err != nil {
			t.Fatalf("failed to join the cluster, %v", err)
		}
		if err := nh.StopCluster(2); err != nil {
			t.Fatalf("failed to stop the cluster, %v", err)
		}
		for i := 0; i < 1000; i++ {
			err := nh.StartCluster(peers, true, newPST, rc)
			if err == nil {
				return
			}
			if err == ErrClusterAlreadyExist {
				time.Sleep(5 * time.Millisecond)
				continue
			} else {
				t.Fatalf("failed to join the cluster again, %v", err)
			}
		}
	}
	runNodeHostTest(t, tf, fs)
}

func TestCompactionCanBeRequested(t *testing.T) {
	fs := vfs.GetTestFS()
	tf := func(t *testing.T, nh *NodeHost) {
		session := nh.GetNoOPSession(2)
		ctx, cancel := context.WithTimeout(context.Background(), 5*time.Second)
		defer cancel()
		_, err := nh.SyncPropose(ctx, session, []byte("test-data"))
		if err != nil {
			t.Fatalf("failed to make proposal, %v", err)
		}
		opt := SnapshotOption{
			OverrideCompactionOverhead: true,
			CompactionOverhead:         0,
		}
		if _, err := nh.SyncRequestSnapshot(ctx, 2, opt); err != nil {
			t.Fatalf("failed to request snapshot %v", err)
		}
		for i := 0; i < 100; i++ {
			op, err := nh.RequestCompaction(2)
			if err == ErrRejected {
				time.Sleep(100 * time.Millisecond)
				continue
			}
			if err != nil {
				t.Fatalf("failed to request compaction %v", err)
			}
			select {
			case <-op.CompletedC():
				break
			case <-ctx.Done():
				t.Fatalf("failed to complete the compaction")
			}
			break
		}
		_, err = nh.RequestCompaction(2)
		if err != ErrRejected {
			t.Fatalf("not rejected")
		}
		listener, ok := nh.sysUserListener.userListener.(*testSysEventListener)
		if !ok {
			t.Fatalf("failed to get the system event listener")
		}
		if len(listener.getLogDBCompacted()) == 0 {
			t.Fatalf("logdb compaction not notified")
		}
	}
	rc := config.Config{
		NodeID:                 uint64(1),
		ClusterID:              2,
		ElectionRTT:            3,
		HeartbeatRTT:           1,
		CheckQuorum:            true,
		SnapshotEntries:        10,
		CompactionOverhead:     5,
		DisableAutoCompactions: true,
	}
	singleNodeHostTestCfg(t, rc, tf, fs)
}

func TestSnapshotCanBeStopped(t *testing.T) {
	fs := vfs.GetTestFS()
	tf := func() {
		nh, pst, err := createSingleNodeTestNodeHost(singleNodeHostTestAddr,
			singleNodeHostTestDir, true, false, fs)
		if err != nil {
			t.Fatalf("failed to create nodehost %v", err)
		}
		waitForLeaderToBeElected(t, nh, 2)
		defer fs.RemoveAll(singleNodeHostTestDir)
		createProposalsToTriggerSnapshot(t, nh, 50, true)
		nh.Stop()
		time.Sleep(100 * time.Millisecond)
		if !pst.saved || !pst.stopped {
			t.Errorf("snapshot not stopped")
		}
		reportLeakedFD(fs, t)
	}
	runNodeHostTest(t, tf, fs)
}

func TestRecoverFromSnapshotCanBeStopped(t *testing.T) {
	fs := vfs.GetTestFS()
	tf := func() {
		nh, _, err := createSingleNodeTestNodeHost(singleNodeHostTestAddr,
			singleNodeHostTestDir, false, false, fs)
		if err != nil {
			t.Fatalf("failed to create nodehost %v", err)
		}
		waitForLeaderToBeElected(t, nh, 2)
		defer fs.RemoveAll(singleNodeHostTestDir)
		createProposalsToTriggerSnapshot(t, nh, 25, false)
		logdb := nh.logdb
		snapshots, err := logdb.ListSnapshots(2, 1, math.MaxUint64)
		if err != nil {
			t.Fatalf("%v", err)
		}
		if len(snapshots) == 0 {
			t.Fatalf("failed to save snapshots")
		}
		if snapshots[0].Dummy {
			t.Errorf("regular snapshot created dummy snapshot")
		}
		nh.Stop()
		nh, pst, err := createSingleNodeTestNodeHost(singleNodeHostTestAddr,
			singleNodeHostTestDir, false, false, fs)
		if err != nil {
			t.Fatalf("failed to restart nodehost %v", err)
		}
		wait := 0
		for !pst.getRestored() {
			time.Sleep(10 * time.Millisecond)
			wait++
			if wait > 1000 {
				break
			}
		}
		nh.Stop()
		wait = 0
		for !pst.stopped {
			time.Sleep(10 * time.Millisecond)
			wait++
			if wait > 1000 {
				break
			}
		}
		if !pst.getRestored() {
			t.Errorf("not restored")
		}
		if !pst.stopped {
			t.Errorf("not stopped")
		}
		reportLeakedFD(fs, t)
	}
	runNodeHostTest(t, tf, fs)
}

func TestInvalidContextDeadlineIsReported(t *testing.T) {
	fs := vfs.GetTestFS()
	tf := func(t *testing.T, nh *NodeHost) {
		plog.Infof("nh is ready")
		rctx, rcancel := context.WithTimeout(context.Background(), 5*time.Second)
		rcs, err := nh.SyncGetSession(rctx, 2)
		rcancel()
		if err != nil {
			t.Fatalf("failed to get regular session")
		}
		ctx, cancel := context.WithTimeout(context.Background(), 1*time.Millisecond)
		defer cancel()
		cs := nh.GetNoOPSession(2)
		_, err = nh.SyncPropose(ctx, cs, make([]byte, 1))
		if err != ErrTimeoutTooSmall {
			t.Errorf("failed to return ErrTimeoutTooSmall, %v", err)
		}
		_, err = nh.SyncRead(ctx, 2, nil)
		if err != ErrTimeoutTooSmall {
			t.Errorf("failed to return ErrTimeoutTooSmall, %v", err)
		}
		_, err = nh.SyncGetSession(ctx, 2)
		if err != ErrTimeoutTooSmall {
			t.Errorf("failed to return ErrTimeoutTooSmall, %v", err)
		}
		err = nh.SyncCloseSession(ctx, rcs)
		if err != ErrTimeoutTooSmall {
			t.Errorf("failed to return ErrTimeoutTooSmall, %v", err)
		}
		_, err = nh.SyncRequestSnapshot(ctx, 2, DefaultSnapshotOption)
		if err != ErrTimeoutTooSmall {
			t.Errorf("failed to return ErrTimeoutTooSmall, %v", err)
		}
		err = nh.SyncRequestDeleteNode(ctx, 2, 1, 0)
		if err != ErrTimeoutTooSmall {
			t.Errorf("failed to return ErrTimeoutTooSmall, %v", err)
		}
		err = nh.SyncRequestAddNode(ctx, 2, 100, "a1.com:12345", 0)
		if err != ErrTimeoutTooSmall {
			t.Errorf("failed to return ErrTimeoutTooSmall, %v", err)
		}
		err = nh.SyncRequestAddObserver(ctx, 2, 100, "a1.com:12345", 0)
		if err != ErrTimeoutTooSmall {
			t.Errorf("failed to return ErrTimeoutTooSmall, %v", err)
		}
	}
	singleNodeHostTest(t, tf, fs)
}

func TestErrClusterNotFoundCanBeReturned(t *testing.T) {
	fs := vfs.GetTestFS()
	tf := func(t *testing.T, nh *NodeHost) {
		_, _, err := nh.GetLeaderID(1234)
		if err != ErrClusterNotFound {
			t.Errorf("failed to return ErrClusterNotFound, %v", err)
		}
		_, err = nh.StaleRead(1234, nil)
		if err != ErrClusterNotFound {
			t.Errorf("failed to return ErrClusterNotFound, %v", err)
		}
		_, err = nh.RequestSnapshot(1234, DefaultSnapshotOption, 5*time.Second)
		if err != ErrClusterNotFound {
			t.Errorf("failed to return ErrClusterNotFound, %v", err)
		}
		_, err = nh.RequestDeleteNode(1234, 10, 0, 5*time.Second)
		if err != ErrClusterNotFound {
			t.Errorf("failed to return ErrClusterNotFound, %v", err)
		}
		_, err = nh.RequestAddNode(1234, 10, "a1", 0, 5*time.Second)
		if err != ErrClusterNotFound {
			t.Errorf("failed to return ErrClusterNotFound, %v", err)
		}
		_, err = nh.RequestAddObserver(1234, 10, "a1", 0, 5*time.Second)
		if err != ErrClusterNotFound {
			t.Errorf("failed to return ErrClusterNotFound, %v", err)
		}
		err = nh.RequestLeaderTransfer(1234, 10)
		if err != ErrClusterNotFound {
			t.Errorf("failed to return ErrClusterNotFound, %v", err)
		}
		_, err = nh.GetNodeUser(1234)
		if err != ErrClusterNotFound {
			t.Errorf("failed to return ErrClusterNotFound, %v", err)
		}
		cs := nh.GetNoOPSession(1234)
		_, err = nh.propose(cs, make([]byte, 1), nil, 5*time.Second)
		if err != ErrClusterNotFound {
			t.Errorf("failed to return ErrClusterNotFound, %v", err)
		}
		_, _, err = nh.readIndex(1234, nil, 5*time.Second)
		if err != ErrClusterNotFound {
			t.Errorf("failed to return ErrClusterNotFound, %v", err)
		}
		err = nh.stopNode(1234, 1, true)
		if err != ErrClusterNotFound {
			t.Errorf("failed to return ErrClusterNotFound, %v", err)
		}
	}
	singleNodeHostTest(t, tf, fs)
}

func TestGetClusterMembership(t *testing.T) {
	fs := vfs.GetTestFS()
	tf := func(t *testing.T, nh *NodeHost) {
		ctx, cancel := context.WithTimeout(context.Background(), 5*time.Second)
		defer cancel()
		_, err := nh.GetClusterMembership(ctx, 2)
		if err != nil {
			t.Fatalf("failed to get cluster membership")
		}
	}
	singleNodeHostTest(t, tf, fs)
}

func TestRegisterASessionTwiceWillBeReported(t *testing.T) {
	fs := vfs.GetTestFS()
	tf := func(t *testing.T, nh *NodeHost) {
		ctx, cancel := context.WithTimeout(context.Background(), 5*time.Second)
		defer cancel()
		cs, err := nh.SyncGetSession(ctx, 2)
		if err != nil {
			t.Errorf("failed to get client session %v", err)
		}
		cs.PrepareForRegister()
		rs, err := nh.ProposeSession(cs, 5*time.Second)
		if err != nil {
			t.Errorf("failed to propose client session %v", err)
		}
		r := <-rs.CompletedC
		if !r.Rejected() {
			t.Errorf("failed to reject the cs registeration")
		}
	}
	singleNodeHostTest(t, tf, fs)
}

func TestUnregisterNotRegisterClientSessionWillBeReported(t *testing.T) {
	fs := vfs.GetTestFS()
	tf := func(t *testing.T, nh *NodeHost) {
		ctx, cancel := context.WithTimeout(context.Background(), 5*time.Second)
		defer cancel()
		cs, err := nh.SyncGetSession(ctx, 2)
		if err != nil {
			t.Errorf("failed to get client session %v", err)
		}
		err = nh.SyncCloseSession(ctx, cs)
		if err != nil {
			t.Errorf("failed to unregister the client session %v", err)
		}
		err = nh.SyncCloseSession(ctx, cs)
		if err != ErrRejected {
			t.Errorf("failed to reject the request %v", err)
		}
	}
	singleNodeHostTest(t, tf, fs)
}

func TestSnapshotFilePayloadChecksumIsSaved(t *testing.T) {
	fs := vfs.GetTestFS()
	tf := func(t *testing.T, nh *NodeHost) {
		cs := nh.GetNoOPSession(2)
		logdb := nh.logdb
		snapshotted := false
		var snapshot pb.Snapshot
		for i := 0; i < 1000; i++ {
			ctx, cancel := context.WithTimeout(context.Background(), 200*time.Millisecond)
			_, err := nh.SyncPropose(ctx, cs, []byte("test-data"))
			cancel()
			if err != nil {
				continue
			}
			snapshots, err := logdb.ListSnapshots(2, 1, math.MaxUint64)
			if err != nil {
				t.Fatalf("failed to list snapshots")
			}
			if len(snapshots) > 0 {
				snapshotted = true
				snapshot = snapshots[0]
				break
			}
		}
		if !snapshotted {
			t.Fatalf("snapshot not triggered")
		}
		crc, err := rsm.GetV2PayloadChecksum(snapshot.Filepath, fs)
		if err != nil {
			t.Fatalf("failed to get payload checksum")
		}
		if !bytes.Equal(crc, snapshot.Checksum) {
			t.Errorf("checksum changed")
		}
		ss := pb.Snapshot{}
		if err := fileutil.GetFlagFileContent(fs.PathDir(snapshot.Filepath),
			"snapshot.metadata", &ss, fs); err != nil {
			t.Fatalf("failed to get content %v", err)
		}
		if !reflect.DeepEqual(&ss, &snapshot) {
			t.Errorf("snapshot record changed")
		}
	}
	singleNodeHostTest(t, tf, fs)
}

func testZombieSnapshotDirWillBeDeletedDuringAddCluster(t *testing.T, dirName string, fs vfs.IFS) {
	defer fs.RemoveAll(singleNodeHostTestDir)
	func() {
		nh, _, err := createSingleNodeTestNodeHost(singleNodeHostTestAddr,
			singleNodeHostTestDir, false, false, fs)
		if err != nil {
			t.Fatalf("failed to create nodehost %v", err)
		}
		if err = nh.serverCtx.CreateSnapshotDir(nh.deploymentID, 2, 1); err != nil {
			t.Fatalf("failed to get snap dir")
		}
		snapDir := nh.serverCtx.GetSnapshotDir(nh.deploymentID, 2, 1)
		z1 := fs.PathJoin(snapDir, dirName)
		plog.Infof("creating %s", z1)
		if err = fs.MkdirAll(z1, 0755); err != nil {
			t.Fatalf("failed to create dir %v", err)
		}
		nh.Stop()
		nh, _, err = createSingleNodeTestNodeHost(singleNodeHostTestAddr,
			singleNodeHostTestDir, false, false, fs)
		defer nh.Stop()
		if err != nil {
			t.Fatalf("failed to create nodehost %v", err)
		}
		_, err = fs.Stat(z1)
		if !vfs.IsNotExist(err) {
			t.Fatalf("failed to delete zombie dir")
		}
	}()
	reportLeakedFD(fs, t)
}

func TestZombieSnapshotDirWillBeDeletedDuringAddCluster(t *testing.T) {
	fs := vfs.GetTestFS()
	logdb.RDBContextValueSize = 1024 * 1024
	defer func() {
		logdb.RDBContextValueSize = ovs
	}()
	defer leaktest.AfterTest(t)()
	testZombieSnapshotDirWillBeDeletedDuringAddCluster(t, "snapshot-AB-01.receiving", fs)
	testZombieSnapshotDirWillBeDeletedDuringAddCluster(t, "snapshot-AB-10.generating", fs)
}

func runSingleNodeHostTest(t *testing.T,
	tf func(t *testing.T, nh *NodeHost), cfg config.Config, compressed bool, fs vfs.IFS) {
	defer fs.RemoveAll(singleNodeHostTestDir)
	func() {
		osv := delaySampleRatio
		defer func() {
			delaySampleRatio = osv
		}()
		logdb.RDBContextValueSize = 1024 * 1024
		defer func() {
			logdb.RDBContextValueSize = ovs
		}()
		delaySampleRatio = 1
		defer leaktest.AfterTest(t)()
		fs.RemoveAll(singleNodeHostTestDir)
		nh, _, err := createSingleNodeTestNodeHostCfg(singleNodeHostTestAddr,
			singleNodeHostTestDir, false, cfg, compressed, fs)
		if err != nil {
			t.Fatalf("failed to create nodehost %v", err)
		}
		plog.Infof("going to wait for leader election")
		waitForLeaderToBeElected(t, nh, 2)
		plog.Infof("leader is ready")
		defer nh.Stop()
		tf(t, nh)
	}()
	reportLeakedFD(fs, t)
}

func singleNodeHostTestCfg(t *testing.T,
	cfg config.Config, tf func(t *testing.T, nh *NodeHost), fs vfs.IFS) {
	runSingleNodeHostTest(t, tf, cfg, false, fs)
}

func doSingleNodeHostTest(t *testing.T,
	tf func(t *testing.T, nh *NodeHost), compress bool, fs vfs.IFS) {
	rc := config.Config{
		NodeID:             uint64(1),
		ClusterID:          2,
		ElectionRTT:        3,
		HeartbeatRTT:       1,
		CheckQuorum:        true,
		SnapshotEntries:    10,
		CompactionOverhead: 5,
	}
	runSingleNodeHostTest(t, tf, rc, compress, fs)
}

func singleNodeHostTest(t *testing.T,
	tf func(t *testing.T, nh *NodeHost), fs vfs.IFS) {
	doSingleNodeHostTest(t, tf, false, fs)
}

func singleNodeHostCompressionTest(t *testing.T,
	tf func(t *testing.T, nh *NodeHost), fs vfs.IFS) {
	doSingleNodeHostTest(t, tf, true, fs)
}

func testNodeHostReadIndex(t *testing.T, fs vfs.IFS) {
	tf := func(t *testing.T, nh *NodeHost) {
		rs, err := nh.ReadIndex(2, time.Second)
		if err != nil {
			t.Errorf("failed to read index %v", err)
		}
		if rs.node == nil {
			t.Fatal("rs.node not set")
		}
		v := <-rs.CompletedC
		if !v.Completed() {
			t.Errorf("failed to complete read index")
		}
		_, err = nh.ReadLocalNode(rs, make([]byte, 128))
		if err != nil {
			t.Errorf("read local failed %v", err)
		}
	}
	singleNodeHostTest(t, tf, fs)
}

func TestNodeHostReadIndex(t *testing.T) {
	fs := vfs.GetTestFS()
	testNodeHostReadIndex(t, fs)
}

func TestNALookupCanReturnErrNotImplemented(t *testing.T) {
	fs := vfs.GetTestFS()
	tf := func(t *testing.T, nh *NodeHost) {
		rs, err := nh.ReadIndex(2, time.Second)
		if err != nil {
			t.Errorf("failed to read index %v", err)
		}
		v := <-rs.CompletedC
		if !v.Completed() {
			t.Errorf("failed to complete read index")
		}
		_, err = nh.NAReadLocalNode(rs, make([]byte, 128))
		if err != sm.ErrNotImplemented {
			t.Errorf("failed to return sm.ErrNotImplemented, got %v", err)
		}
	}
	singleNodeHostTest(t, tf, fs)
}

func TestNodeHostSyncIOAPIs(t *testing.T) {
	fs := vfs.GetTestFS()
	tf := func(t *testing.T, nh *NodeHost) {
		cs := nh.GetNoOPSession(2)
		ctx, cancel := context.WithTimeout(context.Background(), 3*time.Second)
		defer cancel()
		v, err := nh.SyncPropose(ctx, cs, make([]byte, 128))
		if err != nil {
			t.Errorf("make proposal failed %v", err)
		}
		if v.Value != 128 {
			t.Errorf("unexpected result")
		}
		data, err := nh.SyncRead(ctx, 2, make([]byte, 128))
		if err != nil {
			t.Errorf("make linearizable read failed %v", err)
		}
		if data == nil || len(data.([]byte)) == 0 {
			t.Errorf("failed to get result")
		}
		if err := nh.StopCluster(2); err != nil {
			t.Errorf("failed to stop cluster 2 %v", err)
		}
		listener, ok := nh.sysUserListener.userListener.(*testSysEventListener)
		if !ok {
			t.Fatalf("failed to get the system event listener")
		}
		if len(listener.getNodeReady()) != 1 {
			t.Errorf("node ready not signalled")
		} else {
			ni := listener.getNodeReady()[0]
			if ni.ClusterID != 2 || ni.NodeID != 1 {
				t.Fatalf("incorrect node ready info")
			}
		}
	}
	singleNodeHostTest(t, tf, fs)
}

func TestEntryCompression(t *testing.T) {
	fs := vfs.GetTestFS()
	tf := func(t *testing.T, nh *NodeHost) {
		cs := nh.GetNoOPSession(2)
		ctx, cancel := context.WithTimeout(context.Background(), 3*time.Second)
		defer cancel()
		_, err := nh.SyncPropose(ctx, cs, make([]byte, 1024))
		if err != nil {
			t.Errorf("make proposal failed %v", err)
		}
		logdb := nh.logdb
		ents, _, err := logdb.IterateEntries(nil, 0, 2, 1, 1, 100, math.MaxUint64)
		if err != nil {
			t.Errorf("failed to get entries %v", err)
		}
		hasEncodedEntry := false
		for _, e := range ents {
			if e.Type == pb.EncodedEntry {
				hasEncodedEntry = true
				payload := rsm.GetEntryPayload(e)
				plog.Infof("compressed size: %d, original size: %d", len(e.Cmd), len(payload))
				if !bytes.Equal(payload, make([]byte, 1024)) {
					t.Errorf("payload changed")
				}
			}
		}
		if !hasEncodedEntry {
			t.Errorf("failed to locate any encoded entry")
		}
	}
	singleNodeHostCompressionTest(t, tf, fs)
}

func TestSyncRequestDeleteNode(t *testing.T) {
	fs := vfs.GetTestFS()
	tf := func(t *testing.T, nh *NodeHost) {
		ctx, cancel := context.WithTimeout(context.Background(), 3*time.Second)
		defer cancel()
		err := nh.SyncRequestDeleteNode(ctx, 2, 2, 0)
		if err != nil {
			t.Errorf("failed to delete node %v", err)
		}
		listener, ok := nh.sysUserListener.userListener.(*testSysEventListener)
		if !ok {
			t.Fatalf("failed to get the system event listener")
		}
		retry := 0
		for retry < 10000 {
			if len(listener.getMembershipChanged()) != 1 {
				time.Sleep(time.Millisecond)
				retry++
			} else {
				break
			}
		}
		ni := listener.getMembershipChanged()[0]
		if ni.ClusterID != 2 || ni.NodeID != 1 {
			t.Fatalf("incorrect node ready info")
		}
	}
	singleNodeHostTest(t, tf, fs)
}

func TestSyncRequestAddNode(t *testing.T) {
	fs := vfs.GetTestFS()
	tf := func(t *testing.T, nh *NodeHost) {
		ctx, cancel := context.WithTimeout(context.Background(), 3*time.Second)
		defer cancel()
		err := nh.SyncRequestAddNode(ctx, 2, 2, "localhost:25000", 0)
		if err != nil {
			t.Errorf("failed to add node %v", err)
		}
	}
	singleNodeHostTest(t, tf, fs)
}

func TestSyncRequestAddObserver(t *testing.T) {
	fs := vfs.GetTestFS()
	tf := func(t *testing.T, nh *NodeHost) {
		ctx, cancel := context.WithTimeout(context.Background(), 3*time.Second)
		defer cancel()
		err := nh.SyncRequestAddObserver(ctx, 2, 2, "localhost:25000", 0)
		if err != nil {
			t.Errorf("failed to add observer %v", err)
		}
	}
	singleNodeHostTest(t, tf, fs)
}

func TestNodeHostAddNode(t *testing.T) {
	fs := vfs.GetTestFS()
	tf := func(t *testing.T, nh *NodeHost) {
		rs, err := nh.RequestAddNode(2, 2, "localhost:25000", 0, time.Second)
		if err != nil {
			t.Errorf("failed to add node %v", err)
		}
		v := <-rs.CompletedC
		if !v.Completed() {
			t.Errorf("failed to complete add node")
		}
	}
	singleNodeHostTest(t, tf, fs)
}

func TestNodeHostGetNodeUser(t *testing.T) {
	fs := vfs.GetTestFS()
	tf := func(t *testing.T, nh *NodeHost) {
		n, err := nh.GetNodeUser(2)
		if err != nil {
			t.Errorf("failed to get NodeUser")
		}
		if n == nil {
			t.Errorf("got a nil NodeUser")
		}
		n, err = nh.GetNodeUser(123)
		if err != ErrClusterNotFound {
			t.Errorf("didn't return expected err")
		}
		if n != nil {
			t.Errorf("got unexpected node user")
		}
	}
	singleNodeHostTest(t, tf, fs)
}

func TestNodeHostNodeUserPropose(t *testing.T) {
	fs := vfs.GetTestFS()
	tf := func(t *testing.T, nh *NodeHost) {
		n, err := nh.GetNodeUser(2)
		if err != nil {
			t.Errorf("failed to get NodeUser")
		}
		cs := nh.GetNoOPSession(2)
		rs, err := n.Propose(cs, make([]byte, 16), time.Second)
		if err != nil {
			t.Errorf("failed to make propose %v", err)
		}
		v := <-rs.CompletedC
		if !v.Completed() {
			t.Errorf("failed to complete proposal")
		}
	}
	singleNodeHostTest(t, tf, fs)
}

func TestNodeHostNodeUserRead(t *testing.T) {
	fs := vfs.GetTestFS()
	tf := func(t *testing.T, nh *NodeHost) {
		n, err := nh.GetNodeUser(2)
		if err != nil {
			t.Errorf("failed to get NodeUser")
		}
		rs, err := n.ReadIndex(time.Second)
		if err != nil {
			t.Errorf("failed to read index %v", err)
		}
		v := <-rs.CompletedC
		if !v.Completed() {
			t.Errorf("failed to complete read index")
		}
	}
	singleNodeHostTest(t, tf, fs)
}

func TestNodeHostAddObserverRemoveNode(t *testing.T) {
	fs := vfs.GetTestFS()
	tf := func(t *testing.T, nh *NodeHost) {
		rs, err := nh.RequestAddObserver(2, 2, "localhost:25000", 0, time.Second)
		if err != nil {
			t.Errorf("failed to add node %v", err)
		}
		v := <-rs.CompletedC
		if !v.Completed() {
			t.Errorf("failed to complete add node")
		}
		ctx, cancel := context.WithTimeout(context.Background(), 3*time.Second)
		defer cancel()
		membership, err := nh.SyncGetClusterMembership(ctx, 2)
		if err != nil {
			t.Fatalf("failed to get cluster membership %v", err)
		}
		if len(membership.Nodes) != 1 || len(membership.Removed) != 0 {
			t.Errorf("unexpected nodes/removed len")
		}
		if len(membership.Observers) != 1 {
			t.Errorf("unexpected nodes len")
		}
		_, ok := membership.Observers[2]
		if !ok {
			t.Errorf("node 2 not added")
		}
		// remove it
		rs, err = nh.RequestDeleteNode(2, 2, 0, time.Second)
		if err != nil {
			t.Errorf("failed to remove node %v", err)
		}
		v = <-rs.CompletedC
		if !v.Completed() {
			t.Errorf("failed to complete remove node")
		}
		ctx, cancel = context.WithTimeout(context.Background(), 3*time.Second)
		defer cancel()
		membership, err = nh.SyncGetClusterMembership(ctx, 2)
		if err != nil {
			t.Fatalf("failed to get cluster membership %v", err)
		}
		if len(membership.Nodes) != 1 || len(membership.Removed) != 1 {
			t.Errorf("unexpected nodes/removed len")
		}
		if len(membership.Observers) != 0 {
			t.Errorf("unexpected nodes len")
		}
		_, ok = membership.Removed[2]
		if !ok {
			t.Errorf("node 2 not removed")
		}
	}
	singleNodeHostTest(t, tf, fs)
}

func TestNodeHostLeadershipTransfer(t *testing.T) {
	fs := vfs.GetTestFS()
	tf := func(t *testing.T, nh *NodeHost) {
		if err := nh.RequestLeaderTransfer(2, 1); err != nil {
			t.Errorf("leader transfer failed %v", err)
		}
	}
	singleNodeHostTest(t, tf, fs)
}

func TestNodeHostHasNodeInfo(t *testing.T) {
	fs := vfs.GetTestFS()
	tf := func(t *testing.T, nh *NodeHost) {
		if ok := nh.HasNodeInfo(2, 1); !ok {
			t.Errorf("node info missing")
		}
		if ok := nh.HasNodeInfo(2, 2); ok {
			t.Errorf("unexpected node info")
		}
	}
	singleNodeHostTest(t, tf, fs)
}

func TestPushSnapshotStatusForRemovedClusterReturnTrue(t *testing.T) {
	fs := vfs.GetTestFS()
	tf := func(t *testing.T, nh *NodeHost) {
		if !nh.pushSnapshotStatus(123, 123, true) {
			t.Errorf("unexpected push snapshot status result")
		}
		if !nh.pushSnapshotStatus(123, 123, false) {
			t.Errorf("unexpected push snapshot status result")
		}
	}
	singleNodeHostTest(t, tf, fs)
}

func TestOnDiskStateMachineDoesNotSupportClientSession(t *testing.T) {
	fs := vfs.GetTestFS()
	tf := func(t *testing.T, nh *NodeHost, initialApplied uint64) {
		defer func() {
			if r := recover(); r == nil {
				t.Fatalf("no panic when proposing session on disk SM")
			}
		}()
		ctx, cancel := context.WithTimeout(context.Background(), time.Second)
		_, err := nh.SyncGetSession(ctx, 1)
		cancel()
		if err != nil {
			t.Fatalf("failed to get new session")
		}
	}
	singleFakeDiskNodeHostTest(t, tf, 0, false, fs)
}

func TestStaleReadOnUninitializedNodeReturnError(t *testing.T) {
	fs := vfs.GetTestFS()
	tf := func() {
		nh, fakeDiskSM, err := createFakeDiskTestNodeHost(singleNodeHostTestAddr,
			singleNodeHostTestDir, 0, true, false, fs)
		if err != nil {
			t.Fatalf("failed to create nodehost %v", err)
		}
		testSM := fakeDiskSM.(*tests.FakeDiskSM)
		defer fs.RemoveAll(singleNodeHostTestDir)
		defer func() {
			nh.Stop()
		}()
		n, ok := nh.getClusterNotLocked(1)
		if !ok {
			t.Fatalf("failed to get the node")
		}
		if n.initialized() {
			t.Fatalf("node unexpectedly initialized")
		}
		if _, err := nh.StaleRead(1, nil); err != ErrClusterNotInitialized {
			t.Fatalf("expected to return ErrClusterNotInitialized")
		}
		atomic.StoreUint32(&testSM.SlowOpen, 0)
		for !n.initialized() {
		}
		v, err := nh.StaleRead(1, nil)
		if err != nil {
			t.Fatalf("stale read failed %v", err)
		}
		if len(v.([]byte)) != 8 {
			t.Fatalf("unexpected result %v", v)
		}
	}
	runNodeHostTest(t, tf, fs)
}

func testOnDiskStateMachineCanTakeDummySnapshot(t *testing.T, compressed bool, fs vfs.IFS) {
	tf := func(t *testing.T, nh *NodeHost, initialApplied uint64) {
		session := nh.GetNoOPSession(1)
		logdb := nh.logdb
		snapshotted := false
		var ss pb.Snapshot
		for i := uint64(2); i < 1000; i++ {
			ctx, cancel := context.WithTimeout(context.Background(), 100*time.Millisecond)
			_, err := nh.SyncPropose(ctx, session, []byte("test-data"))
			cancel()
			if err != nil {
				continue
			}
			snapshots, err := logdb.ListSnapshots(1, 1, math.MaxUint64)
			if err != nil {
				t.Fatalf("list snapshot failed %v", err)
			}
			if len(snapshots) > 0 {
				snapshotted = true
				ss = snapshots[0]
				if !ss.Dummy {
					t.Fatalf("dummy snapshot is not recorded as dummy")
				}
				break
			} else if i%100 == 0 {
				// this is an ugly hack to workaround RocksDB's incorrect fsync
				// implementation on macos.
				// fcntl(fd, F_FULLFSYNC) is required for a proper fsync on macos,
				// sadly rocksdb is not doing that. this means we can make proposals
				// very fast as they are not actually fsynced on macos but making
				// snapshots are going to be much much slower as dragonboat properly
				// fsyncs its snapshot data. we can end up completing all required
				// proposals even before completing the first ongoing snapshotting
				// operation.
				time.Sleep(200 * time.Millisecond)
			}
		}
		if !snapshotted {
			t.Fatalf("failed to snapshot")
		}
		fi, err := fs.Stat(ss.Filepath)
		if err != nil {
			t.Fatalf("failed to get file st %v", err)
		}
		if fi.Size() != 1060 {
			t.Fatalf("unexpected dummy snapshot file size %d", fi.Size())
		}
		reader, err := rsm.NewSnapshotReader(ss.Filepath, fs)
		if err != nil {
			t.Fatalf("failed to read snapshot %v", err)
		}
		h, err := reader.GetHeader()
		if err != nil {
			t.Errorf("failed to get header")
		}
		// dummy snapshot is always not compressed
		if h.CompressionType != config.NoCompression {
			t.Errorf("dummy snapshot compressed")
		}
		if h.Version != uint64(rsm.SnapshotVersion) {
			t.Errorf("unexpected snapshot version, got %d, want %d",
				h.Version, rsm.SnapshotVersion)
		}
		reader.Close()
		shrunk, err := rsm.IsShrinkedSnapshotFile(ss.Filepath, fs)
		if err != nil {
			t.Fatalf("failed to check shrunk %v", err)
		}
		if !shrunk {
			t.Errorf("not a dummy snapshot")
		}
	}
	singleFakeDiskNodeHostTest(t, tf, 0, compressed, fs)
}

func TestOnDiskStateMachineCanTakeDummySnapshot(t *testing.T) {
	fs := vfs.GetTestFS()
	testOnDiskStateMachineCanTakeDummySnapshot(t, true, fs)
	testOnDiskStateMachineCanTakeDummySnapshot(t, false, fs)
}

func TestOnDiskSMCanStreamSnapshot(t *testing.T) {
	fs := vfs.GetTestFS()
	tf := func(t *testing.T, nh1 *NodeHost, nh2 *NodeHost) {
		rc := config.Config{
			ClusterID:               1,
			NodeID:                  1,
			ElectionRTT:             3,
			HeartbeatRTT:            1,
			CheckQuorum:             true,
			SnapshotEntries:         5,
			CompactionOverhead:      2,
			SnapshotCompressionType: config.Snappy,
			EntryCompressionType:    config.Snappy,
		}
		sm1 := tests.NewFakeDiskSM(0)
		sm1.SetAborted()
		peers := make(map[uint64]string)
		peers[1] = nodeHostTestAddr1
		newSM := func(uint64, uint64) sm.IOnDiskStateMachine {
			return sm1
		}
		if err := nh1.StartOnDiskCluster(peers, false, newSM, rc); err != nil {
			t.Fatalf("failed to start cluster %v", err)
		}
		waitForLeaderToBeElected(t, nh1, 1)
		logdb := nh1.logdb
		snapshotted := false
		session := nh1.GetNoOPSession(1)
		for i := uint64(2); i < 1000; i++ {
			ctx, cancel := context.WithTimeout(context.Background(), 100*time.Millisecond)
			_, err := nh1.SyncPropose(ctx, session, []byte("test-data"))
			cancel()
			if err != nil {
				time.Sleep(100 * time.Millisecond)
				continue
			}
			snapshots, err := logdb.ListSnapshots(1, 1, math.MaxUint64)
			if err != nil {
				t.Fatalf("list snapshot failed %v", err)
			}
			if len(snapshots) >= 3 {
				snapshotted = true
				break
			} else if i%50 == 0 {
				// see comments in testOnDiskStateMachineCanTakeDummySnapshot
				time.Sleep(100 * time.Millisecond)
			}
		}
		if !snapshotted {
			t.Fatalf("failed to take 3 snapshots")
		}
		rs, err := nh1.RequestAddNode(1, 2, nodeHostTestAddr2, 0, time.Second)
		if err != nil {
			t.Fatalf("failed to add node %v", err)
		}
		s := <-rs.CompletedC
		if !s.Completed() {
			t.Fatalf("failed to complete the add node request")
		}
		rc = config.Config{
			ClusterID:          1,
			NodeID:             2,
			ElectionRTT:        3,
			HeartbeatRTT:       1,
			CheckQuorum:        true,
			SnapshotEntries:    5,
			CompactionOverhead: 2,
		}
		sm2 := tests.NewFakeDiskSM(0)
		sm2.SetAborted()
		newSM2 := func(uint64, uint64) sm.IOnDiskStateMachine {
			return sm2
		}
		sm1.ClearAborted()
		if err := nh2.StartOnDiskCluster(nil, true, newSM2, rc); err != nil {
			t.Fatalf("failed to start cluster %v", err)
		}
		snapshotted = false
		logdb = nh2.logdb
		waitForLeaderToBeElected(t, nh2, 1)
		for i := uint64(2); i < 1000; i++ {
			ctx, cancel := context.WithTimeout(context.Background(), 100*time.Millisecond)
			_, err := nh2.SyncPropose(ctx, session, []byte("test-data"))
			cancel()
			if err != nil {
				time.Sleep(100 * time.Millisecond)
				continue
			}
			snapshots, err := logdb.ListSnapshots(1, 2, math.MaxUint64)
			if err != nil {
				t.Fatalf("list snapshot failed %v", err)
			}
			if len(snapshots) >= 3 {
				snapshotted = true
				if !sm2.Recovered() {
					t.Fatalf("not recovered")
				}
				if !sm1.Aborted() {
					t.Fatalf("not aborted")
				}
				for _, ss := range snapshots {
					if ss.OnDiskIndex == 0 {
						t.Errorf("on disk index not recorded in ss")
					}
					shrunk, err := rsm.IsShrinkedSnapshotFile(ss.Filepath, fs)
					if err != nil {
						t.Errorf("failed to check whether snapshot is shrunk %v", err)
					}
					if !shrunk {
						t.Errorf("snapshot %d is not shrunk", ss.Index)
					}
				}
				break
			} else if i%50 == 0 {
				// see comments in testOnDiskStateMachineCanTakeDummySnapshot
				time.Sleep(100 * time.Millisecond)
			}
		}
		if !snapshotted {
			t.Fatalf("failed to take 3 snapshots")
		}
		listener, ok := nh2.sysUserListener.userListener.(*testSysEventListener)
		if !ok {
			t.Fatalf("failed to get the system event listener")
		}
		if len(listener.getSnapshotReceived()) == 0 {
			t.Fatalf("snapshot received not notified")
		}
		if len(listener.getSnapshotRecovered()) == 0 {
			t.Fatalf("failed to be notified for recovered snapshot")
		}
		if len(listener.getSnapshotCompacted()) == 0 {
			t.Fatalf("snapshot compaction not notified")
		}
		if len(listener.getLogCompacted()) == 0 {
			t.Fatalf("log compaction not notified")
		}
		listener, ok = nh1.sysUserListener.userListener.(*testSysEventListener)
		if !ok {
			t.Fatalf("failed to get the system event listener")
		}
		if len(listener.getSendSnapshotStarted()) == 0 {
			t.Fatalf("send snapshot started not notified")
		}
		if len(listener.getSendSnapshotCompleted()) == 0 {
			t.Fatalf("send snapshot completed not notified")
		}
		if listener.getConnectionEstablished() == 0 {
			t.Fatalf("connection established not notified")
		}
	}
	twoFakeDiskNodeHostTest(t, tf, fs)
}

func TestConcurrentStateMachineLookup(t *testing.T) {
	fs := vfs.GetTestFS()
	clusterID := 1 + taskWorkerCount
	done := uint32(0)
	tf := func(t *testing.T, nh *NodeHost) {
		count := uint32(0)
		stopper := syncutil.NewStopper()
		stopper.RunWorker(func() {
			for i := 0; i < 10000; i++ {
				ctx, cancel := context.WithTimeout(context.Background(), 200*time.Millisecond)
				session := nh.GetNoOPSession(clusterID)
				_, err := nh.SyncPropose(ctx, session, []byte("test"))
				if err != nil {
					plog.Infof("write failed %v", err)
					t.Fatalf("failed to make proposal %v", err)
				}
				plog.Infof("write completed")
				cancel()
				if atomic.LoadUint32(&count) > 0 {
					return
				}
			}
		})
		stopper.RunWorker(func() {
			for i := 0; i < 10000; i++ {
				rs, err := nh.ReadIndex(clusterID, 200*time.Millisecond)
				if err != nil {
					continue
				}
				s := <-rs.CompletedC
				if !s.Completed() {
					continue
				}
				st := random.LockGuardedRand.Uint64()%7 + 1
				time.Sleep(time.Duration(st) * time.Millisecond)
				result, err := nh.ReadLocalNode(rs, []byte("test"))
				if err != nil {
					continue
				}
				v := binary.LittleEndian.Uint32(result.([]byte))
				if v%2 == 1 {
					plog.Infof("a concurrent read has been confirmed")
					atomic.AddUint32(&count, 1)
					atomic.StoreUint32(&done, 1)
					return
				}
			}
		})
		stopper.Stop()
		if atomic.LoadUint32(&done) == 0 {
			t.Fatalf("failed to have any concurrent read")
		}
	}
	singleConcurrentNodeHostTest(t, tf, 0, true, fs)
}

func TestConcurrentStateMachineSaveSnapshot(t *testing.T) {
	fs := vfs.GetTestFS()
	clusterID := 1 + taskWorkerCount
	tf := func(t *testing.T, nh *NodeHost) {
		nhi := nh.GetNodeHostInfo(DefaultNodeHostInfoOption)
		for _, ci := range nhi.ClusterInfoList {
			if ci.ClusterID == clusterID {
				if ci.StateMachineType != sm.ConcurrentStateMachine {
					t.Errorf("unexpected state machine type")
				}
			}
			if ci.IsObserver {
				t.Errorf("unexpected IsObserver value")
			}
		}
		result := make(map[uint64]struct{})
		session := nh.GetNoOPSession(clusterID)
		for i := 0; i < 10000; i++ {
			ctx, cancel := context.WithTimeout(context.Background(), time.Second)
			v, err := nh.SyncPropose(ctx, session, []byte("test"))
			cancel()
			if err != nil {
				t.Fatalf("failed to make proposal %v", err)
			}
			result[v.Value] = struct{}{}
			if len(result) > 1 {
				return
			}
			time.Sleep(time.Millisecond)
		}
		t.Fatalf("failed to make proposal when saving snapshots")
	}
	singleConcurrentNodeHostTest(t, tf, 10, true, fs)
}

func TestErrorCanBeReturnedWhenLookingUpConcurrentStateMachine(t *testing.T) {
	fs := vfs.GetTestFS()
	clusterID := 1 + taskWorkerCount
	tf := func(t *testing.T, nh *NodeHost) {
		for i := 0; i < 100; i++ {
			ctx, cancel := context.WithTimeout(context.Background(), 200*time.Millisecond)
			_, err := nh.SyncRead(ctx, clusterID, []byte("test"))
			cancel()
			if err != sm.ErrSnapshotStopped {
				t.Fatalf("error not returned")
			}
		}
	}
	singleConcurrentNodeHostTest(t, tf, 10, true, fs)
}

func TestRegularStateMachineDoesNotAllowConucrrentUpdate(t *testing.T) {
	fs := vfs.GetTestFS()
	failed := uint32(0)
	tf := func(t *testing.T, nh *NodeHost) {
		nhi := nh.GetNodeHostInfo(DefaultNodeHostInfoOption)
		for _, ci := range nhi.ClusterInfoList {
			if ci.ClusterID == 1 {
				if ci.StateMachineType != sm.RegularStateMachine {
					t.Errorf("unexpected state machine type")
				}
			}
			if ci.IsObserver {
				t.Errorf("unexpected IsObserver value")
			}
		}
		stopper := syncutil.NewStopper()
		stopper.RunWorker(func() {
			for i := 0; i < 100; i++ {
				ctx, cancel := context.WithTimeout(context.Background(), 50*time.Millisecond)
				session := nh.GetNoOPSession(1)
				_, err := nh.SyncPropose(ctx, session, []byte("test"))
				if err != nil {
					plog.Infof("failed to make proposal %v\n", err)
				}
				cancel()
				if atomic.LoadUint32(&failed) == 1 {
					return
				}
			}
		})
		stopper.RunWorker(func() {
			for i := 0; i < 100; i++ {
				ctx, cancel := context.WithTimeout(context.Background(), 50*time.Millisecond)
				result, err := nh.SyncRead(ctx, 1, []byte("test"))
				cancel()
				if err != nil {
					continue
				}
				v := binary.LittleEndian.Uint32(result.([]byte))
				if v == 1 {
					plog.Infof("got a v == 1 result")
					atomic.StoreUint32(&failed, 1)
					return
				}
			}
		})
		stopper.Stop()
		if atomic.LoadUint32(&failed) == 1 {
			t.Fatalf("unexpected concurrent update observed")
		}
	}
	singleConcurrentNodeHostTest(t, tf, 0, false, fs)
}

func TestRegularStateMachineDoesNotAllowConcurrentSaveSnapshot(t *testing.T) {
	fs := vfs.GetTestFS()
	tf := func(t *testing.T, nh *NodeHost) {
		result := make(map[uint64]struct{})
		session := nh.GetNoOPSession(1)
		for i := 0; i < 50; i++ {
			ctx, cancel := context.WithTimeout(context.Background(), time.Second)
			v, err := nh.SyncPropose(ctx, session, []byte("test"))
			cancel()
			if err != nil {
				continue
			}
			result[v.Value] = struct{}{}
			if len(result) > 1 {
				t.Fatalf("unexpected concurrent save snapshot observed")
			}
		}
	}
	singleConcurrentNodeHostTest(t, tf, 10, false, fs)
}

func TestTooBigPayloadIsRejectedWhenRateLimited(t *testing.T) {
	fs := vfs.GetTestFS()
	tf := func(t *testing.T, nh *NodeHost) {
		bigPayload := make([]byte, 1024*1024)
		session := nh.GetNoOPSession(1)
		ctx, cancel := context.WithTimeout(context.Background(), 200*time.Millisecond)
		_, err := nh.SyncPropose(ctx, session, bigPayload)
		cancel()
		if err != ErrPayloadTooBig {
			t.Errorf("failed to return ErrPayloadTooBig")
		}
	}
	rateLimitedNodeHostTest(t, tf, fs)
}

func TestProposalsCanBeMadeWhenRateLimited(t *testing.T) {
	fs := vfs.GetTestFS()
	tf := func(t *testing.T, nh *NodeHost) {
		session := nh.GetNoOPSession(1)
		for i := 0; i < 16; i++ {
			ctx, cancel := context.WithTimeout(context.Background(), 500*time.Millisecond)
			_, err := nh.SyncPropose(ctx, session, make([]byte, 2500))
			cancel()
			if err != nil {
				t.Fatalf("failed to make proposal %v", err)
			}
		}
	}
	rateLimitedNodeHostTest(t, tf, fs)
}

func makeTestProposal(nh *NodeHost, count int) bool {
	session := nh.GetNoOPSession(1)
	for i := 0; i < count; i++ {
		ctx, cancel := context.WithTimeout(context.Background(), 500*time.Millisecond)
		_, err := nh.SyncPropose(ctx, session, make([]byte, 1024))
		cancel()
		if err == nil {
			return true
		}
		time.Sleep(20 * time.Millisecond)
	}
	return false
}

func TestRateLimitCanBeTriggered(t *testing.T) {
	fs := vfs.GetTestFS()
	limited := uint64(0)
	stopper := syncutil.NewStopper()
	tf := func(t *testing.T, nh *NodeHost) {
		session := nh.GetNoOPSession(1)
		for i := 0; i < 10; i++ {
			stopper.RunWorker(func() {
				for j := 0; j < 16; j++ {
					if atomic.LoadUint64(&limited) == 1 {
						return
					}
					ctx, cancel := context.WithTimeout(context.Background(), 500*time.Millisecond)
					_, err := nh.SyncPropose(ctx, session, make([]byte, 1024))
					cancel()
					if err == ErrSystemBusy {
						atomic.StoreUint64(&limited, 1)
						return
					}
				}
			})
		}
		stopper.Stop()
		if atomic.LoadUint64(&limited) != 1 {
			t.Fatalf("failed to observe ErrSystemBusy")
		}
		if makeTestProposal(nh, 10000) {
			return
		}
		t.Fatalf("failed to make proposal again")
	}
	rateLimitedNodeHostTest(t, tf, fs)
}

func TestRateLimitCanUseFollowerFeedback(t *testing.T) {
	fs := vfs.GetTestFS()
	tf := func(t *testing.T, nh1 *NodeHost, nh2 *NodeHost) {
		session := nh1.GetNoOPSession(1)
		limited := false
		for i := 0; i < 1000; i++ {
			ctx, cancel := context.WithTimeout(context.Background(), 50*time.Millisecond)
			_, err := nh1.SyncPropose(ctx, session, make([]byte, 1024))
			cancel()
			if err == ErrClusterNotReady {
				time.Sleep(20 * time.Millisecond)
			} else if err == ErrSystemBusy {
				limited = true
				break
			}
		}
		if !limited {
			t.Fatalf("failed to observe rate limited")
		}
		if makeTestProposal(nh1, 1000) {
			return
		}
		t.Fatalf("failed to make proposal again")
	}
	rateLimitedTwoNodeHostTest(t, tf, fs)
}

func TestUpdateResultIsReturnedToCaller(t *testing.T) {
	fs := vfs.GetTestFS()
	tf := func(t *testing.T, nh *NodeHost) {
		session := nh.GetNoOPSession(1)
		ctx, cancel := context.WithTimeout(context.Background(), time.Second)
		cmd := make([]byte, 1518)
		rand.Read(cmd)
		result, err := nh.SyncPropose(ctx, session, cmd)
		cancel()
		if err != nil {
			t.Errorf("failed to make proposal %v", err)
		}
		if result.Value != uint64(1518) {
			t.Errorf("unexpected result value")
		}
		if !bytes.Equal(result.Data, cmd) {
			t.Errorf("unexpected result data")
		}
	}
	rateLimitedNodeHostTest(t, tf, fs)
}

func TestIsObserverIsReturnedWhenNodeIsObserver(t *testing.T) {
	fs := vfs.GetTestFS()
	tf := func(t *testing.T, nh1 *NodeHost, nh2 *NodeHost) {
		rc := config.Config{
			ClusterID:               1,
			NodeID:                  1,
			ElectionRTT:             3,
			HeartbeatRTT:            1,
			CheckQuorum:             true,
			SnapshotEntries:         5,
			CompactionOverhead:      2,
			SnapshotCompressionType: config.NoCompression,
		}
		newSM := func(uint64, uint64) sm.IOnDiskStateMachine {
			return tests.NewFakeDiskSM(0)
		}
		peers := make(map[uint64]string)
		peers[1] = nodeHostTestAddr1
		if err := nh1.StartOnDiskCluster(peers, false, newSM, rc); err != nil {
			t.Errorf("failed to start observer %v", err)
		}
		waitForLeaderToBeElected(t, nh1, 1)
		rc = config.Config{
			ClusterID:          1,
			NodeID:             2,
			ElectionRTT:        3,
			HeartbeatRTT:       1,
			IsObserver:         true,
			CheckQuorum:        true,
			SnapshotEntries:    5,
			CompactionOverhead: 2,
		}
		newSM2 := func(uint64, uint64) sm.IOnDiskStateMachine {
			return tests.NewFakeDiskSM(0)
		}
		rs, err := nh1.RequestAddObserver(1, 2, nodeHostTestAddr2, 0, 2000*time.Millisecond)
		if err != nil {
			t.Fatalf("failed to add observer %v", err)
		}
		<-rs.CompletedC
		if err := nh2.StartOnDiskCluster(nil, true, newSM2, rc); err != nil {
			t.Errorf("failed to start observer %v", err)
		}
		for i := 0; i < 10000; i++ {
			nhi := nh2.GetNodeHostInfo(DefaultNodeHostInfoOption)
			for _, ci := range nhi.ClusterInfoList {
				if ci.Pending {
					continue
				}
				if ci.IsObserver && ci.NodeID == 2 {
					return
				}
			}
			time.Sleep(10 * time.Millisecond)
		}
		t.Errorf("failed to get is observer flag")
	}
	twoFakeDiskNodeHostTest(t, tf, fs)
}

func TestSnapshotIndexWillPanicOnRegularRequestResult(t *testing.T) {
	fs := vfs.GetTestFS()
	tf := func(t *testing.T, nh *NodeHost) {
		cs := nh.GetNoOPSession(2)
		rs, err := nh.Propose(cs, make([]byte, 1), 2*time.Second)
		if err != nil {
			t.Fatalf("propose failed %v", err)
		}
		defer func() {
			if r := recover(); r == nil {
				t.Fatalf("no panic")
			}
		}()
		v := <-rs.CompletedC
		plog.Infof("%d", v.SnapshotIndex())
	}
	singleNodeHostTest(t, tf, fs)
}

func TestSyncRequestSnapshot(t *testing.T) {
	fs := vfs.GetTestFS()
	tf := func(t *testing.T, nh *NodeHost) {
		session := nh.GetNoOPSession(2)
		ctx, cancel := context.WithTimeout(context.Background(), time.Second)
		cmd := make([]byte, 1518)
		_, err := nh.SyncPropose(ctx, session, cmd)
		cancel()
		if err != nil {
			t.Fatalf("failed to make proposal %v", err)
		}
		ctx, cancel = context.WithTimeout(context.Background(), 3*time.Second)
		idx, err := nh.SyncRequestSnapshot(ctx, 2, DefaultSnapshotOption)
		cancel()
		if err != nil {
			t.Fatalf("%v", err)
		}
		if idx == 0 {
			t.Errorf("unexpected index %d", idx)
		}
		listener, ok := nh.sysUserListener.userListener.(*testSysEventListener)
		if !ok {
			t.Fatalf("failed to get the system event listener")
		}
		retry := 0
		for retry < 10000 {
			if len(listener.getSnapshotCreated()) != 1 {
				time.Sleep(time.Millisecond)
				retry++
			} else {
				break
			}
		}
		si := listener.getSnapshotCreated()[0]
		if si.ClusterID != 2 || si.NodeID != 1 {
			t.Fatalf("incorrect created snapshot info")
		}
	}
	singleNodeHostTest(t, tf, fs)
}

func TestSnapshotCanBeExportedAfterSnapshotting(t *testing.T) {
	fs := vfs.GetTestFS()
	tf := func(t *testing.T, nh *NodeHost) {
		session := nh.GetNoOPSession(2)
		ctx, cancel := context.WithTimeout(context.Background(), time.Second)
		cmd := make([]byte, 1518)
		_, err := nh.SyncPropose(ctx, session, cmd)
		cancel()
		if err != nil {
			t.Fatalf("failed to make proposal %v", err)
		}
		ctx, cancel = context.WithTimeout(context.Background(), 3*time.Second)
		idx, err := nh.SyncRequestSnapshot(ctx, 2, DefaultSnapshotOption)
		cancel()
		if err != nil {
			t.Fatalf("%v", err)
		}
		if idx == 0 {
			t.Errorf("unexpected index %d", idx)
		}
		sspath := "exported_snapshot_safe_to_delete"
		fs.RemoveAll(sspath)
		if err := fs.MkdirAll(sspath, 0755); err != nil {
			t.Fatalf("%v", err)
		}
		defer fs.RemoveAll(sspath)
		opt := SnapshotOption{
			Exported:   true,
			ExportPath: sspath,
		}
		plog.Infof("going to export snapshot")
		ctx, cancel = context.WithTimeout(context.Background(), 3*time.Second)
		exportIdx, err := nh.SyncRequestSnapshot(ctx, 2, opt)
		cancel()
		if err != nil {
			t.Fatalf("%v", err)
		}
		if exportIdx != idx {
			t.Errorf("unexpected index %d, want %d", exportIdx, idx)
		}
	}
	singleNodeHostTest(t, tf, fs)
}

func TestCanOverrideSnapshotOverhead(t *testing.T) {
	fs := vfs.GetTestFS()
	tf := func(t *testing.T, nh *NodeHost) {
		session := nh.GetNoOPSession(2)
		cmd := make([]byte, 1)
		for i := 0; i < 16; i++ {
			ctx, cancel := context.WithTimeout(context.Background(), 500*time.Millisecond)
			_, err := nh.SyncPropose(ctx, session, cmd)
			cancel()
			if err != nil {
				// see comments in testOnDiskStateMachineCanTakeDummySnapshot
				if err == ErrTimeout {
					time.Sleep(500 * time.Millisecond)
					continue
				}
				t.Fatalf("failed to make proposal %v", err)
			}
		}
		opt := SnapshotOption{
			OverrideCompactionOverhead: true,
			CompactionOverhead:         0,
		}
		sr, err := nh.RequestSnapshot(2, opt, 2*time.Second)
		if err != nil {
			t.Fatalf("failed to request snapshot")
		}
		v := <-sr.CompletedC
		if !v.Completed() {
			t.Errorf("failed to complete the requested snapshot")
		}
		if v.SnapshotIndex() < 16 {
			t.Fatalf("unexpected snapshot index %d", v.SnapshotIndex())
		}
		logdb := nh.logdb
		for i := 0; i < 1000; i++ {
			if i == 999 {
				t.Fatalf("failed to compact the entries")
			}
			time.Sleep(10 * time.Millisecond)
			op, err := nh.RequestCompaction(2)
			if err == nil {
				select {
				case <-op.CompletedC():
				}
			}
			ents, _, err := logdb.IterateEntries(nil, 0, 2, 1, 12, 14, math.MaxUint64)
			if err != nil {
				t.Fatalf("failed to iterate entries, %v", err)
			}
			if len(ents) != 0 {
				continue
			} else {
				return
			}
		}
	}
	singleNodeHostTest(t, tf, fs)
}

func TestSnapshotCanBeRequested(t *testing.T) {
	fs := vfs.GetTestFS()
	tf := func(t *testing.T, nh *NodeHost) {
		session := nh.GetNoOPSession(2)
		ctx, cancel := context.WithTimeout(context.Background(), time.Second)
		cmd := make([]byte, 1518)
		_, err := nh.SyncPropose(ctx, session, cmd)
		cancel()
		if err != nil {
			t.Fatalf("failed to make proposal %v", err)
		}
		sr, err := nh.RequestSnapshot(2, SnapshotOption{}, 3*time.Second)
		if err != nil {
			t.Errorf("failed to request snapshot")
		}
		var index uint64
		v := <-sr.CompletedC
		if !v.Completed() {
			t.Errorf("failed to complete the requested snapshot")
		}
		index = v.SnapshotIndex()
		plog.Infof("going to request snapshot again")
		sr, err = nh.RequestSnapshot(2, SnapshotOption{}, 3*time.Second)
		if err != nil {
			t.Fatalf("failed to request snapshot")
		}
		v = <-sr.CompletedC
		if !v.Rejected() {
			t.Errorf("failed to complete the requested snapshot")
		}
		logdb := nh.logdb
		snapshots, err := logdb.ListSnapshots(2, 1, math.MaxUint64)
		if err != nil {
			t.Fatalf("%v", err)
		}
		if len(snapshots) == 0 {
			t.Fatalf("failed to save snapshots")
		}
		if snapshots[0].Index != index {
			t.Errorf("unexpected index value")
		}
		reader, err := rsm.NewSnapshotReader(snapshots[0].Filepath, fs)
		if err != nil {
			t.Fatalf("failed to new snapshot reader %v", err)
		}
		defer reader.Close()
		header, err := reader.GetHeader()
		if err != nil {
			t.Fatalf("failed to get header %v", err)
		}
		if rsm.SSVersion(header.Version) != rsm.V2SnapshotVersion {
			t.Errorf("unexpected snapshot version")
		}
	}
	singleNodeHostTest(t, tf, fs)
}

func TestRequestSnapshotTimeoutWillBeReported(t *testing.T) {
	fs := vfs.GetTestFS()
	tf := func() {
		nh, pst, err := createSingleNodeTestNodeHost(singleNodeHostTestAddr,
			singleNodeHostTestDir, false, false, fs)
		if err != nil {
			t.Fatalf("failed to create nodehost %v", err)
		}
		pst.slowSave = true
		defer fs.RemoveAll(singleNodeHostTestDir)
		defer nh.Stop()
		waitForLeaderToBeElected(t, nh, 2)
		session := nh.GetNoOPSession(2)
		ctx, cancel := context.WithTimeout(context.Background(), time.Second)
		cmd := make([]byte, 1518)
		_, err = nh.SyncPropose(ctx, session, cmd)
		cancel()
		if err != nil {
			t.Fatalf("failed to make proposal %v", err)
		}
		sr, err := nh.RequestSnapshot(2, SnapshotOption{}, 200*time.Millisecond)
		if err != nil {
			t.Errorf("failed to request snapshot")
		}
		plog.Infof("going to wait for snapshot request to complete")
		v := <-sr.CompletedC
		if !v.Timeout() {
			t.Errorf("failed to report timeout")
		}
	}
	runNodeHostTest(t, tf, fs)
}

func TestSyncRemoveData(t *testing.T) {
	fs := vfs.GetTestFS()
	tf := func(t *testing.T, nh *NodeHost) {
		if err := nh.StopCluster(2); err != nil {
			t.Fatalf("failed to remove cluster %v", err)
		}
		ctx, cancel := context.WithTimeout(context.Background(), 10*time.Second)
		defer cancel()
		if err := nh.SyncRemoveData(ctx, 2, 1); err != nil {
			t.Fatalf("sync remove data fail %v", err)
		}
		listener, ok := nh.sysUserListener.userListener.(*testSysEventListener)
		if !ok {
			t.Fatalf("failed to get the system event listener")
		}
		if len(listener.getNodeUnloaded()) != 1 {
			t.Errorf("node ready not signalled")
		} else {
			ni := listener.getNodeUnloaded()[0]
			if ni.ClusterID != 2 || ni.NodeID != 1 {
				t.Fatalf("incorrect node unloaded info")
			}
		}
	}
	singleNodeHostTest(t, tf, fs)
}

func TestRemoveNodeDataWillFailWhenNodeIsStillRunning(t *testing.T) {
	fs := vfs.GetTestFS()
	tf := func(t *testing.T, nh *NodeHost) {
		if err := nh.RemoveData(2, 1); err != ErrClusterNotStopped {
			t.Fatalf("remove data didn't fail")
		}
	}
	singleNodeHostTest(t, tf, fs)
}

func TestRestartingAnNodeWithRemovedDataWillBeRejected(t *testing.T) {
	fs := vfs.GetTestFS()
	tf := func(t *testing.T, nh *NodeHost) {
		if err := nh.StopCluster(2); err != nil {
			t.Fatalf("failed to remove cluster %v", err)
		}
		for {
			if err := nh.RemoveData(2, 1); err != nil {
				if err == ErrClusterNotStopped {
					time.Sleep(100 * time.Millisecond)
					continue
				} else {
					t.Fatalf("remove data failed %v", err)
				}
			}
			break
		}
		rc := config.Config{
			NodeID:             uint64(1),
			ClusterID:          2,
			ElectionRTT:        3,
			HeartbeatRTT:       1,
			CheckQuorum:        true,
			SnapshotEntries:    10,
			CompactionOverhead: 5,
		}
		peers := make(map[uint64]string)
		peers[1] = nodeHostTestAddr1
		newPST := func(clusterID uint64, nodeID uint64) sm.IStateMachine {
			return &PST{}
		}
		if err := nh.StartCluster(peers, false, newPST, rc); err != ErrNodeRemoved {
			t.Fatalf("start cluster failed %v", err)
		}
	}
	singleNodeHostTest(t, tf, fs)
}

func TestRemoveNodeDataRemovesAllNodeData(t *testing.T) {
	fs := vfs.GetTestFS()
	tf := func(t *testing.T, nh *NodeHost) {
		session := nh.GetNoOPSession(2)
		ctx, cancel := context.WithTimeout(context.Background(), time.Second)
		cmd := make([]byte, 1518)
		_, err := nh.SyncPropose(ctx, session, cmd)
		cancel()
		if err != nil {
			t.Fatalf("failed to make proposal %v", err)
		}
		sr, err := nh.RequestSnapshot(2, SnapshotOption{}, 3*time.Second)
		if err != nil {
			t.Errorf("failed to request snapshot")
		}
		v := <-sr.CompletedC
		if !v.Completed() {
			t.Errorf("failed to complete the requested snapshot")
		}
		if err := nh.StopCluster(2); err != nil {
			t.Fatalf("failed to stop cluster %v", err)
		}
		logdb := nh.logdb
		snapshots, err := logdb.ListSnapshots(2, 1, math.MaxUint64)
		if err != nil {
			t.Fatalf("%v", err)
		}
		if len(snapshots) == 0 {
			t.Fatalf("failed to save snapshots")
		}
		snapshotDir := nh.serverCtx.GetSnapshotDir(nh.deploymentID, 2, 1)
		exist, err := fileutil.Exist(snapshotDir, fs)
		if err != nil {
			t.Fatalf("%v", err)
		}
		if !exist {
			t.Fatalf("snapshot dir %s does not exist", snapshotDir)
		}
		files, err := fs.List(snapshotDir)
		if err != nil {
			t.Fatalf("failed to read dir %v", err)
		}
		sscount := 0
		for _, fn := range files {
			fi, err := fs.Stat(fs.PathJoin(snapshotDir, fn))
			if err != nil {
				t.Fatalf("failed to get stat for %s", fn)
			}
			if !fi.IsDir() {
				continue
			}
			if server.SnapshotDirNameRe.Match([]byte(fi.Name())) {
				sscount++
			}
		}
		if sscount == 0 {
			t.Fatalf("no snapshot dir found")
		}
		removed := false
		for i := 0; i < 1000; i++ {
			err := nh.RemoveData(2, 1)
			plog.Infof("err : %v", err)
			if err == ErrClusterNotStopped {
				time.Sleep(100 * time.Millisecond)
				continue
			}
			if err != nil {
				t.Fatalf("failed to remove data %v", err)
			}
			if err == nil {
				removed = true
				break
			}
		}
		if !removed {
			t.Fatalf("failed to remove node data")
		}
		marked, err := fileutil.IsDirMarkedAsDeleted(snapshotDir, fs)
		if err != nil {
			t.Fatalf("%v", err)
		}
		if !marked {
			t.Fatalf("snapshot dir %s still exist", snapshotDir)
		}
		files, err = fs.List(snapshotDir)
		if err != nil {
			t.Fatalf("failed to read dir %v", err)
		}
		for _, fn := range files {
			fi, err := fs.Stat(fs.PathJoin(snapshotDir, fn))
			if err != nil {
				t.Fatalf("failed to get stat for %s", fn)
			}
			if !fi.IsDir() {
				continue
			}
			if server.SnapshotDirNameRe.Match([]byte(fi.Name())) {
				t.Fatalf("failed to delete the snapshot dir %s", fi.Name())
			}
		}
		bs, err := logdb.GetBootstrapInfo(2, 1)
		if err != raftio.ErrNoBootstrapInfo {
			t.Fatalf("failed to delete bootstrap %v", err)
		}
		if bs != nil {
			t.Fatalf("bs not nil")
		}
		ents, sz, err := logdb.IterateEntries(nil, 0, 2, 1, 0,
			math.MaxUint64, math.MaxUint64)
		if err != nil {
			t.Fatalf("failed to get entries %v", err)
		}
		if len(ents) != 0 || sz != 0 {
			t.Fatalf("entry returned")
		}
		snapshots, err = logdb.ListSnapshots(2, 1, math.MaxUint64)
		if err != nil {
			t.Fatalf("%v", err)
		}
		if len(snapshots) != 0 {
			t.Fatalf("snapshot not deleted")
		}
		_, err = logdb.ReadRaftState(2, 1, 1)
		if err != raftio.ErrNoSavedLog {
			t.Fatalf("raft state not deleted %v", err)
		}
	}
	singleNodeHostTest(t, tf, fs)
}

func TestSnapshotCanBeExported(t *testing.T) {
	fs := vfs.GetTestFS()
	tf := func(t *testing.T, nh *NodeHost) {
		sspath := "exported_snapshot_safe_to_delete"
		fs.RemoveAll(sspath)
		if err := fs.MkdirAll(sspath, 0755); err != nil {
			t.Fatalf("%v", err)
		}
		defer fs.RemoveAll(sspath)
		session := nh.GetNoOPSession(2)
		ctx, cancel := context.WithTimeout(context.Background(), time.Second)
		cmd := make([]byte, 1518)
		_, err := nh.SyncPropose(ctx, session, cmd)
		cancel()
		if err != nil {
			t.Fatalf("failed to make proposal %v", err)
		}
		opt := SnapshotOption{
			Exported:   true,
			ExportPath: sspath,
		}
		sr, err := nh.RequestSnapshot(2, opt, 3*time.Second)
		if err != nil {
			t.Errorf("failed to request snapshot")
		}
		var index uint64
		v := <-sr.CompletedC
		if !v.Completed() {
			t.Fatalf("failed to complete the requested snapshot")
		}
		index = v.SnapshotIndex()
		logdb := nh.logdb
		snapshots, err := logdb.ListSnapshots(2, 1, math.MaxUint64)
		if err != nil {
			t.Fatalf("%v", err)
		}
		// exported snapshot is not managed by the system
		if len(snapshots) != 0 {
			t.Fatalf("snapshot record unexpectedly inserted into the system")
		}
		plog.Infof("snapshot index %d", index)
		snapshotDir := fmt.Sprintf("snapshot-%016X", index)
		snapshotFile := fmt.Sprintf("snapshot-%016X.gbsnap", index)
		fp := fs.PathJoin(sspath, snapshotDir, snapshotFile)
		exist, err := fileutil.Exist(fp, fs)
		if err != nil {
			t.Fatalf("%v", err)
		}
		if !exist {
			t.Errorf("snapshot file not saved")
		}
		metafp := fs.PathJoin(sspath, snapshotDir, "snapshot.metadata")
		exist, err = fileutil.Exist(metafp, fs)
		if err != nil {
			t.Fatalf("%v", err)
		}
		if !exist {
			t.Errorf("snapshot metadata not saved")
		}
		var ss pb.Snapshot
		if err := fileutil.GetFlagFileContent(fs.PathJoin(sspath, snapshotDir),
			"snapshot.metadata", &ss, fs); err != nil {
			t.Fatalf("failed to get snapshot from its metadata file")
		}
		if ss.OnDiskIndex != 0 {
			t.Errorf("on disk index is not 0")
		}
		if ss.Imported {
			t.Errorf("incorrectly recorded as imported")
		}
		if ss.Type != pb.RegularStateMachine {
			t.Errorf("incorrect type")
		}
	}
	singleNodeHostTest(t, tf, fs)
}

func TestOnDiskStateMachineCanExportSnapshot(t *testing.T) {
	fs := vfs.GetTestFS()
	tf := func(t *testing.T, nh *NodeHost, initialApplied uint64) {
		session := nh.GetNoOPSession(1)
		proposed := false
		for i := 0; i < 16; i++ {
			ctx, cancel := context.WithTimeout(context.Background(), 500*time.Millisecond)
			_, err := nh.SyncPropose(ctx, session, []byte("test-data"))
			cancel()
			if err == nil {
				proposed = true
				break
			} else {
				time.Sleep(100 * time.Millisecond)
			}
		}
		if !proposed {
			t.Fatalf("failed to make proposal")
		}
		sspath := "exported_snapshot_safe_to_delete"
		fs.RemoveAll(sspath)
		if err := fs.MkdirAll(sspath, 0755); err != nil {
			t.Fatalf("%v", err)
		}
		defer fs.RemoveAll(sspath)
		opt := SnapshotOption{
			Exported:   true,
			ExportPath: sspath,
		}
		aborted := false
		index := uint64(0)
		for {
			sr, err := nh.RequestSnapshot(1, opt, 3*time.Second)
			if err != nil {
				t.Fatalf("failed to request snapshot %v", err)
			}
			v := <-sr.CompletedC
			if v.Aborted() {
				aborted = true
				continue
			}
			if !v.Completed() {
				t.Fatalf("failed to complete the requested snapshot, %s", v.code)
			}
			index = v.SnapshotIndex()
			break
		}
		if !aborted {
			t.Fatalf("never aborted")
		}
		logdb := nh.logdb
		snapshots, err := logdb.ListSnapshots(1, 1, math.MaxUint64)
		if err != nil {
			t.Fatalf("%v", err)
		}
		if len(snapshots) != 0 {
			t.Fatalf("snapshot record unexpectedly inserted into the system")
		}
		plog.Infof("snapshot index %d", index)
		snapshotDir := fmt.Sprintf("snapshot-%016X", index)
		snapshotFile := fmt.Sprintf("snapshot-%016X.gbsnap", index)
		fp := fs.PathJoin(sspath, snapshotDir, snapshotFile)
		exist, err := fileutil.Exist(fp, fs)
		if err != nil {
			t.Fatalf("%v", err)
		}
		if !exist {
			t.Errorf("snapshot file not saved")
		}
		metafp := fs.PathJoin(sspath, snapshotDir, "snapshot.metadata")
		exist, err = fileutil.Exist(metafp, fs)
		if err != nil {
			t.Fatalf("%v", err)
		}
		if !exist {
			t.Errorf("snapshot metadata not saved")
		}
		shrunk, err := rsm.IsShrinkedSnapshotFile(fp, fs)
		if err != nil {
			t.Fatalf("%v", err)
		}
		if shrunk {
			t.Errorf("exported snapshot is considered as shrunk")
		}
		var ss pb.Snapshot
		if err := fileutil.GetFlagFileContent(fs.PathJoin(sspath, snapshotDir),
			"snapshot.metadata", &ss, fs); err != nil {
			t.Fatalf("failed to get snapshot from its metadata file")
		}
		if ss.OnDiskIndex == 0 {
			t.Errorf("on disk index is not recorded")
		}
		if ss.Imported {
			t.Errorf("incorrectly recorded as imported")
		}
		if ss.Type != pb.OnDiskStateMachine {
			t.Errorf("incorrect type")
		}
	}
	singleFakeDiskNodeHostTest(t, tf, 0, false, fs)
}

func testImportedSnapshotIsAlwaysRestored(t *testing.T,
	newDir bool, ct config.CompressionType, fs vfs.IFS) {
	tf := func() {
		rc := config.Config{
			ClusterID:               1,
			NodeID:                  1,
			ElectionRTT:             3,
			HeartbeatRTT:            1,
			CheckQuorum:             true,
			SnapshotEntries:         5,
			CompactionOverhead:      2,
			SnapshotCompressionType: ct,
		}
		peers := make(map[uint64]string)
		peers[1] = nodeHostTestAddr1
		nhc := config.NodeHostConfig{
			NodeHostDir:    singleNodeHostTestDir,
			RTTMillisecond: 2,
			RaftAddress:    nodeHostTestAddr1,
			FS:             fs,
		}
		nh, err := NewNodeHost(nhc)
		if err != nil {
			t.Fatalf("failed to create node host %v", err)
		}
		newSM := func(uint64, uint64) sm.IOnDiskStateMachine {
			return tests.NewSimDiskSM(0)
		}
		if err := nh.StartOnDiskCluster(peers, false, newSM, rc); err != nil {
			t.Fatalf("failed to start cluster %v", err)
		}
		waitForLeaderToBeElected(t, nh, 1)
		makeProposals := func(nn *NodeHost) {
			session := nh.GetNoOPSession(1)
			for i := 0; i < 16; i++ {
				ctx, cancel := context.WithTimeout(context.Background(), 500*time.Millisecond)
				_, err := nn.SyncPropose(ctx, session, []byte("test-data"))
				cancel()
				if err != nil {
					t.Errorf("failed to make proposal %v", err)
				}
			}
		}
		makeProposals(nh)
		sspath := "exported_snapshot_safe_to_delete"
		fs.RemoveAll(sspath)
		if err := fs.MkdirAll(sspath, 0755); err != nil {
			t.Fatalf("%v", err)
		}
		defer fs.RemoveAll(sspath)
		opt := SnapshotOption{
			Exported:   true,
			ExportPath: sspath,
		}
		var index uint64
		for i := 0; i < 1000; i++ {
			if i == 999 {
				t.Fatalf("failed to export snapshot")
			}
			sr, err := nh.RequestSnapshot(1, opt, 3*time.Second)
			if err != nil {
				t.Fatalf("failed to request snapshot %v", err)
			}
			v := <-sr.CompletedC
			if v.Rejected() {
				time.Sleep(10 * time.Millisecond)
				continue
			}
			if v.Completed() {
				index = v.SnapshotIndex()
				break
			}
		}
		plog.Infof("index of exported snapshot %d", index)
		makeProposals(nh)
		ctx, cancel := context.WithTimeout(context.Background(), 200*time.Millisecond)
		rv, err := nh.SyncRead(ctx, 1, nil)
		cancel()
		if err != nil {
			t.Fatalf("failed to read applied value %v", err)
		}
		applied := rv.(uint64)
		if applied <= index {
			t.Fatalf("invalid applied value %d", applied)
		}
		ctx, cancel = context.WithTimeout(context.Background(), 200*time.Millisecond)
		if err := nh.SyncRequestAddNode(ctx, 1, 2, "noidea:8080", 0); err != nil {
			t.Fatalf("failed to add node %v", err)
		}
		nh.Stop()
		snapshotDir := fmt.Sprintf("snapshot-%016X", index)
		dir := fs.PathJoin(sspath, snapshotDir)
		members := make(map[uint64]string)
		members[1] = nhc.RaftAddress
		if newDir {
			nhc.NodeHostDir = fs.PathJoin(nhc.NodeHostDir, "newdir")
		}
		if err := tools.ImportSnapshot(nhc, dir, members, 1); err != nil {
			t.Fatalf("failed to import snapshot %v", err)
		}
		ok, err := upgrade310.CanUpgradeToV310(nhc)
		if err != nil {
			t.Errorf("failed to check whether upgrade is possible")
		}
		if ok {
			t.Errorf("should not be considered as ok to upgrade")
		}
		func() {
			rnh, err := NewNodeHost(nhc)
			if err != nil {
				t.Fatalf("failed to create node host %v", err)
			}
			defer rnh.Stop()
			rnewSM := func(uint64, uint64) sm.IOnDiskStateMachine {
				return tests.NewSimDiskSM(applied)
			}
			if err := rnh.StartOnDiskCluster(nil, false, rnewSM, rc); err != nil {
				t.Fatalf("failed to start cluster %v", err)
			}
			waitForLeaderToBeElected(t, rnh, 1)
			ctx, cancel = context.WithTimeout(context.Background(), 200*time.Millisecond)
			rv, err = rnh.SyncRead(ctx, 1, nil)
			cancel()
			if err != nil {
				t.Fatalf("failed to read applied value %v", err)
			}
			if index != rv.(uint64) {
				t.Fatalf("invalid returned value %d", rv.(uint64))
			}
			plog.Infof("checking proposes")
			makeProposals(rnh)
		}()
		ok, err = upgrade310.CanUpgradeToV310(nhc)
		if err != nil {
			t.Errorf("failed to check whether upgrade is possible")
		}
		if !ok {
			t.Errorf("can not upgrade")
		}
	}
	runNodeHostTest(t, tf, fs)
}

func TestImportedSnapshotIsAlwaysRestored(t *testing.T) {
	if vfs.GetTestFS() != vfs.DefaultFS {
		t.Skip("not using the default fs")
	} else {
		fs := vfs.GetTestFS()
		testImportedSnapshotIsAlwaysRestored(t, true, config.NoCompression, fs)
		testImportedSnapshotIsAlwaysRestored(t, false, config.NoCompression, fs)
		testImportedSnapshotIsAlwaysRestored(t, false, config.Snappy, fs)
	}
}

func TestClusterWithoutQuorumCanBeRestoreByImportingSnapshot(t *testing.T) {
	fs := vfs.GetTestFS()
	tf := func() {
		nh1dir := fs.PathJoin(singleNodeHostTestDir, "nh1")
		nh2dir := fs.PathJoin(singleNodeHostTestDir, "nh2")
		rc := config.Config{
			ClusterID:          1,
			NodeID:             1,
			ElectionRTT:        3,
			HeartbeatRTT:       1,
			CheckQuorum:        true,
			SnapshotEntries:    5,
			CompactionOverhead: 2,
		}
		peers := make(map[uint64]string)
		peers[1] = nodeHostTestAddr1
		nhc1 := config.NodeHostConfig{
			WALDir:         nh1dir,
			NodeHostDir:    nh1dir,
			RTTMillisecond: 2,
			RaftAddress:    nodeHostTestAddr1,
			FS:             fs,
		}
		nhc2 := config.NodeHostConfig{
			WALDir:         nh2dir,
			NodeHostDir:    nh2dir,
			RTTMillisecond: 2,
			RaftAddress:    nodeHostTestAddr2,
			FS:             fs,
		}
		plog.Infof("dir1 %s, dir2 %s", nh1dir, nh2dir)
		var once sync.Once
		nh1, err := NewNodeHost(nhc1)
		if err != nil {
			t.Fatalf("failed to create node host %v", err)
		}
		nh2, err := NewNodeHost(nhc2)
		if err != nil {
			t.Fatalf("failed to create node host %v", err)
		}
		sm1 := tests.NewFakeDiskSM(0)
		sm1.SetAborted()
		newSM := func(uint64, uint64) sm.IOnDiskStateMachine {
			return sm1
		}
		newSM2 := func(uint64, uint64) sm.IOnDiskStateMachine {
			return tests.NewFakeDiskSM(0)
		}
		if err := nh1.StartOnDiskCluster(peers, false, newSM, rc); err != nil {
			t.Fatalf("failed to start cluster %v", err)
		}
		waitForLeaderToBeElected(t, nh1, 1)
		defer fs.RemoveAll(singleNodeHostTestDir)
		defer once.Do(func() {
			nh1.Stop()
			nh2.Stop()
		})
		session := nh1.GetNoOPSession(1)
		mkproposal := func(nh *NodeHost) {
			done := false
			for i := 0; i < 100; i++ {
				ctx, cancel := context.WithTimeout(context.Background(), 200*time.Millisecond)
				_, err := nh.SyncPropose(ctx, session, []byte("test-data"))
				cancel()
				if err == nil {
					done = true
					break
				} else {
					time.Sleep(200 * time.Millisecond)
				}
			}
			if !done {
				t.Fatalf("failed to make proposal on restored cluster")
			}
		}
		mkproposal(nh1)
		sspath := "exported_snapshot_safe_to_delete"
		fs.RemoveAll(sspath)
		if err := fs.MkdirAll(sspath, 0755); err != nil {
			t.Fatalf("%v", err)
		}
		defer fs.RemoveAll(sspath)
		opt := SnapshotOption{
			Exported:   true,
			ExportPath: sspath,
		}
		sr, err := nh1.RequestSnapshot(1, opt, 3*time.Second)
		if err != nil {
			t.Fatalf("failed to request snapshot %v", err)
		}
		var index uint64
		v := <-sr.CompletedC
		if !v.Completed() {
			t.Fatalf("failed to complete the requested snapshot")
		}
		index = v.SnapshotIndex()
		plog.Infof("exported snapshot index %d", index)
		snapshotDir := fmt.Sprintf("snapshot-%016X", index)
		dir := fs.PathJoin(sspath, snapshotDir)
		members := make(map[uint64]string)
		members[1] = nhc1.RaftAddress
		members[10] = nhc2.RaftAddress
		once.Do(func() {
			nh1.Stop()
			nh2.Stop()
		})
		if err := tools.ImportSnapshot(nhc1, dir, members, 1); err != nil {
			t.Fatalf("failed to import snapshot %v", err)
		}
		if err := tools.ImportSnapshot(nhc2, dir, members, 10); err != nil {
			t.Fatalf("failed to import snapshot %v", err)
		}
		plog.Infof("snapshots imported")
		rnh1, err := NewNodeHost(nhc1)
		if err != nil {
			t.Fatalf("failed to create node host %v", err)
		}
		rnh2, err := NewNodeHost(nhc2)
		if err != nil {
			t.Fatalf("failed to create node host %v", err)
		}
		defer func() {
			rnh1.Stop()
			rnh2.Stop()
		}()
		if err := rnh1.StartOnDiskCluster(nil, false, newSM, rc); err != nil {
			t.Fatalf("failed to start cluster %v", err)
		}
		rc.NodeID = 10
		if err := rnh2.StartOnDiskCluster(nil, false, newSM2, rc); err != nil {
			t.Fatalf("failed to start cluster %v", err)
		}
		waitForLeaderToBeElected(t, rnh1, 1)
		mkproposal(rnh1)
		mkproposal(rnh2)
	}
	runNodeHostTest(t, tf, fs)
}

type chunks struct {
	received  uint64
	confirmed uint64
}

var (
	testSnapshotDir = "test_snapshot_dir_safe_to_delete"
)

func (c *chunks) onReceive(pb.MessageBatch) {
	c.received++
}

func (c *chunks) confirm(clusterID uint64, nodeID uint64, index uint64) {
	c.confirmed++
}

func (c *chunks) getDeploymentID() uint64 {
	return 0
}

func (c *chunks) getSnapshotDirFunc(clusterID uint64, nodeID uint64) string {
	return testSnapshotDir
}

type testSink2 struct {
	receiver chunkReceiver
}

func (s *testSink2) Receive(chunk pb.SnapshotChunk) (bool, bool) {
	s.receiver.AddChunk(chunk)
	return true, false
}

func (s *testSink2) Stop() {
	s.Receive(pb.SnapshotChunk{ChunkCount: pb.PoisonChunkCount})
}

func (s *testSink2) ClusterID() uint64 {
	return 2000
}

func (s *testSink2) ToNodeID() uint64 {
	return 300
}

type dataCorruptionSink struct {
	receiver chunkReceiver
	enabled  bool
}

func (s *dataCorruptionSink) Receive(chunk pb.SnapshotChunk) (bool, bool) {
	if s.enabled && len(chunk.Data) > 0 {
		idx := rand.Uint64() % uint64(len(chunk.Data))
		chunk.Data[idx] = byte(chunk.Data[idx] + 1)
	}
	s.receiver.AddChunk(chunk)
	return true, false
}

func (s *dataCorruptionSink) Stop() {
	s.Receive(pb.SnapshotChunk{ChunkCount: pb.PoisonChunkCount})
}

func (s *dataCorruptionSink) ClusterID() uint64 {
	return 2000
}

func (s *dataCorruptionSink) ToNodeID() uint64 {
	return 300
}

type chunkReceiver interface {
	AddChunk(chunk pb.SnapshotChunk) bool
}

func getTestSSMeta() *rsm.SSMeta {
	return &rsm.SSMeta{
		Index: 1000,
		Term:  5,
		From:  150,
	}
}

func testCorruptedChunkWriterOutputCanBeHandledByChunks(t *testing.T,
	enabled bool, exp uint64, fs vfs.IFS) {
	fs.RemoveAll(testSnapshotDir)
	c := &chunks{}
	if err := fs.MkdirAll(c.getSnapshotDirFunc(0, 0), 0755); err != nil {
		t.Fatalf("%v", err)
	}
	cks := transport.NewSnapshotChunks(c.onReceive,
		c.confirm, c.getDeploymentID, c.getSnapshotDirFunc, fs)
	sink := &dataCorruptionSink{receiver: cks, enabled: enabled}
	meta := getTestSSMeta()
	cw := rsm.NewChunkWriter(sink, meta)
	defer fs.RemoveAll(testSnapshotDir)
	for i := 0; i < 10; i++ {
		data := make([]byte, rsm.ChunkSize)
		rand.Read(data)
		if _, err := cw.Write(data); err != nil {
			t.Fatalf("failed to write the data %v", err)
		}
	}
	if err := cw.Close(); err != nil {
		t.Fatalf("failed to flush %v", err)
	}
	if c.received != exp {
		t.Fatalf("unexpected received count: %d, want %d", c.received, exp)
	}
	if c.confirmed != exp {
		t.Fatalf("unexpected confirmed count: %d, want %d", c.confirmed, exp)
	}
}

func TestCorruptedChunkWriterOutputCanBeHandledByChunks(t *testing.T) {
	fs := vfs.GetTestFS()
	testCorruptedChunkWriterOutputCanBeHandledByChunks(t, false, 1, fs)
	testCorruptedChunkWriterOutputCanBeHandledByChunks(t, true, 0, fs)
}

func TestChunkWriterOutputCanBeHandledByChunks(t *testing.T) {
	fs := vfs.GetTestFS()
	fs.RemoveAll(testSnapshotDir)
	c := &chunks{}
	if err := fs.MkdirAll(c.getSnapshotDirFunc(0, 0), 0755); err != nil {
		t.Fatalf("%v", err)
	}
	cks := transport.NewSnapshotChunks(c.onReceive,
		c.confirm, c.getDeploymentID, c.getSnapshotDirFunc, fs)
	sink := &testSink2{receiver: cks}
	meta := getTestSSMeta()
	cw := rsm.NewChunkWriter(sink, meta)
	if _, err := cw.Write(rsm.GetEmptyLRUSession()); err != nil {
		t.Fatalf("write failed %v", err)
	}
	defer fs.RemoveAll(testSnapshotDir)
	payload := make([]byte, 0)
	payload = append(payload, rsm.GetEmptyLRUSession()...)
	for i := 0; i < 10; i++ {
		data := make([]byte, rsm.ChunkSize)
		rand.Read(data)
		payload = append(payload, data...)
		if _, err := cw.Write(data); err != nil {
			t.Fatalf("failed to write the data %v", err)
		}
	}
	if err := cw.Close(); err != nil {
		t.Fatalf("failed to flush %v", err)
	}
	if c.received != 1 {
		t.Fatalf("failed to receive the snapshot")
	}
	if c.confirmed != 1 {
		t.Fatalf("failed to confirm")
	}
	fp := fs.PathJoin(testSnapshotDir,
		"snapshot-00000000000003E8", "snapshot-00000000000003E8.gbsnap")
	reader, err := rsm.NewSnapshotReader(fp, fs)
	if err != nil {
		t.Fatalf("failed to get a snapshot reader %v", err)
	}
	if _, err = reader.GetHeader(); err != nil {
		t.Fatalf("failed to get header %v", err)
	}
	got := make([]byte, 0)
	buf := make([]byte, 1024*256)
	for {
		n, err := reader.Read(buf)
		if n > 0 {
			got = append(got, buf[:n]...)
		}
		if err == io.EOF {
			break
		}
	}
	if !bytes.Equal(got, payload) {
		t.Errorf("snapshot content changed")
	}
}

func TestNodeHostReturnsErrorWhenTransportCanNotBeCreated(t *testing.T) {
	fs := vfs.GetTestFS()
	if fs != vfs.DefaultFS {
		t.Skip("memfs test mode, skipped")
	}
	tf := func() {
		nhc := config.NodeHostConfig{
			NodeHostDir:    singleNodeHostTestDir,
			RTTMillisecond: 2,
			RaftAddress:    "microsoft.com:12345",
			FS:             fs,
		}
		nh, err := NewNodeHost(nhc)
		if err == nil {
			nh.Stop()
			t.Fatalf("NewNodeHost didn't fail")
		}
	}
	runNodeHostTest(t, tf, fs)
}

func TestNodeHostChecksLogDBType(t *testing.T) {
	fs := vfs.GetTestFS()
	tf := func() {
		f := func(dirs []string, lldirs []string) (raftio.ILogDB, error) {
			return &noopLogDB{}, nil
		}
		nhc := config.NodeHostConfig{
			NodeHostDir:    singleNodeHostTestDir,
			RTTMillisecond: 2,
			RaftAddress:    nodeHostTestAddr1,
			LogDBFactory:   f,
			FS:             fs,
		}
		func() {
			nh, err := NewNodeHost(nhc)
			if err != nil {
				t.Fatalf("failed to create nodehost %v", err)
			}
			defer nh.Stop()
		}()
		nhc.LogDBFactory = nil
		_, err := NewNodeHost(nhc)
		if err != server.ErrLogDBType {
			t.Fatalf("didn't report logdb type error %v", err)
		}
	}
	runNodeHostTest(t, tf, fs)
}

// FIXME:
// disabled for now as the new file lock implementation no longer blocks in
// the same process
/*
func TestNodeHostReturnsErrorWhenLogDBCanNotBeCreated(t *testing.T) {
	tf := func() {
		nhc := config.NodeHostConfig{
			NodeHostDir:    singleNodeHostTestDir,
			RTTMillisecond: 200,
			RaftAddress:    nodeHostTestAddr1,
			LogDBFactory:   pebble.NewLogDB,
		}
		func() {
			nh, err := NewNodeHost(nhc)
			if err != nil {
				t.Fatalf("failed to create nodehost %v", err)
			}
			defer nh.Stop()
			nhc.RaftAddress = nodeHostTestAddr2
			_, err = NewNodeHost(nhc)
			if err != server.ErrLockDirectory {
				t.Fatalf("failed to return ErrLockDirectory")
			}
		}()
		_, err := NewNodeHost(nhc)
		if err != server.ErrNotOwner {
			t.Fatalf("failed to return ErrNotOwner")
		}
		nhc.RaftAddress = nodeHostTestAddr1
		nhc.LogDBFactory = pebble.NewBatchedLogDB
		_, err = NewNodeHost(nhc)
		if err != server.ErrIncompatibleData {
			t.Fatalf("failed to return ErrIncompatibleData")
		}
	}
	runNodeHostTest(t, tf)
}
*/

func TestBatchedAndPlainEntriesAreNotCompatible(t *testing.T) {
	fs := vfs.GetTestFS()
	tf := func() {
		bff := func(dirs []string, lldirs []string) (raftio.ILogDB, error) {
			return logdb.NewDefaultBatchedLogDB(dirs, lldirs, fs)
		}
		nff := func(dirs []string, lldirs []string) (raftio.ILogDB, error) {
			return logdb.NewDefaultLogDB(dirs, lldirs, fs)
		}

		nhc := config.NodeHostConfig{
			WALDir:         singleNodeHostTestDir,
			NodeHostDir:    singleNodeHostTestDir,
			RTTMillisecond: 2,
			RaftAddress:    nodeHostTestAddr1,
			LogDBFactory:   bff,
			FS:             fs,
		}
		plog.Infof("going to create nh using batched logdb")
		nh, err := NewNodeHost(nhc)
		if err != nil {
			t.Fatalf("failed to create node host %v", err)
		}
		bf := nh.logdb.BinaryFormat()
		if bf != raftio.LogDBBinVersion {
			t.Errorf("unexpected logdb bin ver %d", bf)
		}
		nh.Stop()
		plog.Infof("node host 1 stopped")
		nhc.LogDBFactory = nff
		func() {
			plog.Infof("going to create nh using plain logdb")
			nh, err := NewNodeHost(nhc)
			plog.Infof("err : %v", err)
			if err != server.ErrLogDBBrokenChange {
				if err == nil && nh != nil {
					plog.Infof("going to stop nh")
					nh.Stop()
				}
				t.Fatalf("didn't return the expected error")
			}
		}()
		fs.RemoveAll(singleNodeHostTestDir)
		plog.Infof("going to create nh using plain logdb with existing data deleted")
		nh, err = NewNodeHost(nhc)
		if err != nil {
			t.Fatalf("failed to create node host %v", err)
		}
		defer nh.Stop()
		bf = nh.logdb.BinaryFormat()
		if bf != raftio.PlainLogDBBinVersion {
			t.Errorf("unexpected logdb bin ver %d", bf)
		}
	}
	runNodeHostTest(t, tf, fs)
}

func TestNodeHostReturnsErrLogDBBrokenChangeWhenLogDBTypeChanges(t *testing.T) {
	fs := vfs.GetTestFS()
	tf := func() {
		bff := func(dirs []string, lldirs []string) (raftio.ILogDB, error) {
			return logdb.NewDefaultBatchedLogDB(dirs, lldirs, fs)
		}
		nff := func(dirs []string, lldirs []string) (raftio.ILogDB, error) {
			return logdb.NewDefaultLogDB(dirs, lldirs, fs)
		}
		nhc := config.NodeHostConfig{
			NodeHostDir:    singleNodeHostTestDir,
			RTTMillisecond: 2,
			RaftAddress:    nodeHostTestAddr1,
			LogDBFactory:   bff,
			FS:             fs,
		}
		func() {
			nh, err := NewNodeHost(nhc)
			if err != nil {
				t.Fatalf("failed to create nodehost %v", err)
			}
			defer nh.Stop()
		}()
		nhc.LogDBFactory = nff
		_, err := NewNodeHost(nhc)
		if err != server.ErrLogDBBrokenChange {
			t.Fatalf("failed to return ErrIncompatibleData")
		}
	}
	runNodeHostTest(t, tf, fs)
}

func getLogDBTestFunc(t *testing.T, nhc config.NodeHostConfig) func() {
	tf := func() {
		nh, err := NewNodeHost(nhc)
		if err != nil {
			t.Fatalf("failed to create nodehost %v", err)
		}
		defer nh.Stop()
		rc := config.Config{
			NodeID:       1,
			ClusterID:    1,
			ElectionRTT:  3,
			HeartbeatRTT: 1,
		}
		peers := make(map[uint64]string)
		peers[1] = nodeHostTestAddr1
		newPST := func(clusterID uint64, nodeID uint64) sm.IStateMachine {
			return &PST{}
		}
		if err := nh.StartCluster(peers, false, newPST, rc); err != nil {
			t.Fatalf("failed to start cluster %v", err)
		}
		waitForLeaderToBeElected(t, nh, 1)
		cs := nh.GetNoOPSession(1)
		ctx, cancel := context.WithTimeout(context.Background(), time.Second)
		_, err = nh.SyncPropose(ctx, cs, []byte("test-data"))
		cancel()
		if err != nil {
			t.Fatalf("failed to make proposal %v", err)
		}
	}
	return tf
}

func TestNodeHostByDefaultUsePlainEntryLogDB(t *testing.T) {
	fs := vfs.GetTestFS()
	tf := func() {
		bff := func(dirs []string, lldirs []string) (raftio.ILogDB, error) {
			return logdb.NewDefaultBatchedLogDB(dirs, lldirs, fs)
		}
		nff := func(dirs []string, lldirs []string) (raftio.ILogDB, error) {
			return logdb.NewDefaultLogDB(dirs, lldirs, fs)
		}
		nhc := config.NodeHostConfig{
			NodeHostDir:    singleNodeHostTestDir,
			RTTMillisecond: 2,
			RaftAddress:    nodeHostTestAddr1,
			LogDBFactory:   nff,
			FS:             fs,
		}
		xf := getLogDBTestFunc(t, nhc)
		xf()
		nhc.LogDBFactory = bff
		_, err := NewNodeHost(nhc)
		if err != server.ErrIncompatibleData {
			t.Fatalf("failed to return server.ErrIncompatibleData")
		}
	}
	runNodeHostTest(t, tf, fs)
}

func TestNodeHostByDefaultChecksWhetherToUseBatchedLogDB(t *testing.T) {
	fs := vfs.GetTestFS()
	xf := func() {
		bff := func(dirs []string, lldirs []string) (raftio.ILogDB, error) {
			return logdb.NewDefaultBatchedLogDB(dirs, lldirs, fs)
		}
		nff := func(dirs []string, lldirs []string) (raftio.ILogDB, error) {
			return logdb.NewDefaultLogDB(dirs, lldirs, fs)
		}
		nhc := config.NodeHostConfig{
			NodeHostDir:    singleNodeHostTestDir,
			RTTMillisecond: 2,
			RaftAddress:    nodeHostTestAddr1,
			LogDBFactory:   bff,
			FS:             fs,
		}
		tf := getLogDBTestFunc(t, nhc)
		tf()
		nhc.LogDBFactory = nff
		tf()
	}
	runNodeHostTest(t, xf, fs)
}

func TestNodeHostWithUnexpectedDeploymentIDWillBeDetected(t *testing.T) {
	fs := vfs.GetTestFS()
	tf := func() {
		pf := func(dirs []string, lldirs []string) (raftio.ILogDB, error) {
			return logdb.NewLogDB(dirs, lldirs, false, false, fs, pebble.NewKVStore)
		}
		nhc := config.NodeHostConfig{
			NodeHostDir:    singleNodeHostTestDir,
			RTTMillisecond: 2,
			RaftAddress:    nodeHostTestAddr1,
			LogDBFactory:   pf,
			DeploymentID:   100,
			FS:             fs,
		}
		func() {
			nh, err := NewNodeHost(nhc)
			if err != nil {
				t.Fatalf("failed to create nodehost, %v", err)
			}
			defer nh.Stop()
		}()
		nhc.DeploymentID = 200
		_, err := NewNodeHost(nhc)
		if err != server.ErrDeploymentIDChanged {
			t.Errorf("failed to return ErrDeploymentIDChanged, got %v", err)
		}
	}
	runNodeHostTest(t, tf, fs)
}

func TestNodeHostUsingPebbleCanBeCreated(t *testing.T) {
	fs := vfs.GetTestFS()
	tf := func() {
		pf := func(dirs []string, lldirs []string) (raftio.ILogDB, error) {
			return logdb.NewLogDB(dirs, lldirs, false, false, fs, pebble.NewKVStore)
		}
		nhc := config.NodeHostConfig{
			NodeHostDir:    singleNodeHostTestDir,
			RTTMillisecond: 2,
			RaftAddress:    nodeHostTestAddr1,
			LogDBFactory:   pf,
			FS:             fs,
		}
		nh, err := NewNodeHost(nhc)
		if err != nil {
			t.Fatalf("failed to create nodehost %v", err)
		}
		defer nh.Stop()
	}
	runNodeHostTest(t, tf, fs)
}

func TestLeaderInfoIsCorrectlyReported(t *testing.T) {
	fs := vfs.GetTestFS()
	tf := func(t *testing.T, nh1 *NodeHost) {
		nhi := nh1.GetNodeHostInfo(DefaultNodeHostInfoOption)
		if len(nhi.ClusterInfoList) != 1 {
			t.Errorf("unexpected len: %d", len(nhi.ClusterInfoList))
		}
		if nhi.ClusterInfoList[0].ClusterID != 2 {
			t.Fatalf("unexpected cluster id")
		}
		if !nhi.ClusterInfoList[0].IsLeader {
			t.Errorf("not leader")
		}
		ctx, cancel := context.WithTimeout(context.Background(), 3*time.Second)
		defer cancel()
		if err := nh1.SyncRequestAddNode(ctx, 2, 2, "noidea:8080", 0); err != nil {
			t.Fatalf("failed to add node %v", err)
		}
		for i := 0; i < 500; i++ {
			nhi := nh1.GetNodeHostInfo(DefaultNodeHostInfoOption)
			if len(nhi.ClusterInfoList) != 1 {
				t.Errorf("unexpected len: %d", len(nhi.ClusterInfoList))
			}
			if nhi.ClusterInfoList[0].IsLeader {
				time.Sleep(20 * time.Millisecond)
			} else {
				return
			}
		}
		t.Fatalf("no leader info change")
	}
	singleNodeHostTest(t, tf, fs)
}

func TestDroppedRequestsAreReported(t *testing.T) {
	fs := vfs.GetTestFS()
	tf := func(t *testing.T, nh *NodeHost) {
		ctx, cancel := context.WithTimeout(context.Background(), 3*time.Second)
		defer cancel()
		if err := nh.SyncRequestAddNode(ctx, 2, 2, "noidea:8080", 0); err != nil {
			t.Fatalf("failed to add node %v", err)
		}
		for i := 0; i < 1000; i++ {
			leaderID, ok, err := nh.GetLeaderID(2)
			if err != nil {
				t.Fatalf("failed to get leader id %v", err)
			}
			if err == nil && !ok && leaderID == 0 {
				break
			}
			time.Sleep(10 * time.Millisecond)
			if i == 999 {
				t.Fatalf("leader failed to step down")
			}
		}
		func() {
			nctx, ncancel := context.WithTimeout(context.Background(), 30*time.Minute)
			defer ncancel()
			cs := nh.GetNoOPSession(2)
			for i := 0; i < 10; i++ {
				if _, err := nh.SyncPropose(nctx, cs, make([]byte, 1)); err != ErrClusterNotReady {
					t.Errorf("failed to get ErrClusterNotReady, got %v", err)
				}
			}
		}()
		func() {
			nctx, ncancel := context.WithTimeout(context.Background(), 30*time.Minute)
			defer ncancel()
			for i := 0; i < 10; i++ {
				if err := nh.SyncRequestAddNode(nctx, 2, 3, "noidea:8080", 0); err != ErrClusterNotReady {
					t.Errorf("failed to get ErrClusterNotReady, got %v", err)
				}
			}
		}()
		func() {
			nctx, ncancel := context.WithTimeout(context.Background(), 30*time.Minute)
			defer ncancel()
			for i := 0; i < 10; i++ {
				if _, err := nh.SyncRead(nctx, 2, nil); err != ErrClusterNotReady {
					t.Errorf("failed to get ErrClusterNotReady, got %v", err)
				}
			}
		}()
	}
	singleNodeHostTest(t, tf, fs)
}

type testRaftEventListener struct {
	mu       sync.Mutex
	received []raftio.LeaderInfo
}

func (rel *testRaftEventListener) LeaderUpdated(info raftio.LeaderInfo) {
	rel.mu.Lock()
	defer rel.mu.Unlock()
	plog.Infof("leader info: %+v", info)
	rel.received = append(rel.received, info)
}

func (rel *testRaftEventListener) get() []raftio.LeaderInfo {
	rel.mu.Lock()
	defer rel.mu.Unlock()
	r := make([]raftio.LeaderInfo, 0)
	return append(r, rel.received...)
}

func TestRaftEventsAreReported(t *testing.T) {
	fs := vfs.GetTestFS()
	logdb.RDBContextValueSize = 1024 * 1024
	defer func() {
		logdb.RDBContextValueSize = ovs
	}()
	defer leaktest.AfterTest(t)()
	fs.RemoveAll(singleNodeHostTestDir)
	rel := &testRaftEventListener{
		received: make([]raftio.LeaderInfo, 0),
	}
	rc := config.Config{
		NodeID:       1,
		ClusterID:    1,
		ElectionRTT:  3,
		HeartbeatRTT: 1,
		CheckQuorum:  true,
	}
	peers := make(map[uint64]string)
	peers[1] = nodeHostTestAddr1
	nhc := config.NodeHostConfig{
		NodeHostDir:       singleNodeHostTestDir,
		RTTMillisecond:    2,
		RaftAddress:       peers[1],
		RaftEventListener: rel,
		FS:                fs,
	}
	nh, err := NewNodeHost(nhc)
	if err != nil {
		t.Fatalf("failed to create node host")
	}
	defer fs.RemoveAll(singleNodeHostTestDir)
	defer nh.Stop()
	var pst *PST
	newPST := func(clusterID uint64, nodeID uint64) sm.IStateMachine {
		pst = &PST{slowSave: false}
		return pst
	}
	if err := nh.StartCluster(peers, false, newPST, rc); err != nil {
		t.Fatalf("failed to start cluster")
	}
	waitForLeaderToBeElected(t, nh, 1)
	ctx, cancel := context.WithTimeout(context.Background(), 1*time.Second)
	if err := nh.SyncRequestAddNode(ctx, 1, 2, "127.0.0.1:8080", 0); err != nil {
		t.Fatalf("add node failed %v", err)
	}
	cancel()
	var received []raftio.LeaderInfo
	for i := 0; i < 1000; i++ {
		received = rel.get()
		if len(received) >= 4 {
			break
		}
		time.Sleep(10 * time.Millisecond)
		if i == 999 {
			t.Fatalf("failed to get the second LeaderUpdated notification")
		}
	}
	exp0 := raftio.LeaderInfo{
		ClusterID: 1,
		NodeID:    1,
		LeaderID:  raftio.NoLeader,
		Term:      1,
	}
	exp1 := raftio.LeaderInfo{
		ClusterID: 1,
		NodeID:    1,
		LeaderID:  raftio.NoLeader,
		Term:      2,
	}
	exp2 := raftio.LeaderInfo{
		ClusterID: 1,
		NodeID:    1,
		LeaderID:  1,
		Term:      2,
	}
	exp3 := raftio.LeaderInfo{
		ClusterID: 1,
		NodeID:    1,
		LeaderID:  raftio.NoLeader,
		Term:      2,
	}
	expected := []raftio.LeaderInfo{exp0, exp1, exp2, exp3}
	for idx := range expected {
		if !reflect.DeepEqual(&(received[idx]), &expected[idx]) {
			t.Errorf("unexpecded leader info, %d, %v, %v",
				idx, received[idx], expected[idx])
		}
	}
}

func TestV2DataCanBeHandled(t *testing.T) {
	fs := vfs.GetTestFS()
	if logdb.DefaultKVStoreTypeName != "rocksdb" {
		t.Skip("skipping test as the logdb type is not compatible")
	}
	v2datafp := "internal/logdb/testdata/v2-rocksdb-batched.tar.bz2"
	targetDir := "test-v2-data-safe-to-remove"
	fs.RemoveAll(targetDir)
	defer fs.RemoveAll(targetDir)
	topDirName := "single_nodehost_test_dir_safe_to_delete"
	testHostname := "lindfield.local"
	if err := fileutil.ExtractTarBz2(v2datafp, targetDir, fs); err != nil {
		t.Fatalf("%v", err)
	}
	hostname, err := os.Hostname()
	if err != nil {
		t.Fatalf("failed to get hostname %v", err)
	}
	testPath := fs.PathJoin(targetDir, topDirName, testHostname)
	expPath := fs.PathJoin(targetDir, topDirName, hostname)
	if expPath != testPath {
		if err := fs.Rename(testPath, expPath); err != nil {
			t.Fatalf("failed to rename the dir %v", err)
		}
	}
	osv := delaySampleRatio
	defer func() {
		delaySampleRatio = osv
	}()
	logdb.RDBContextValueSize = 1024 * 1024
	defer func() {
		logdb.RDBContextValueSize = ovs
	}()
	delaySampleRatio = 1
	defer leaktest.AfterTest(t)()
	v2dataDir := fs.PathJoin(targetDir, topDirName)
	nh, _, err := createSingleNodeTestNodeHost(singleNodeHostTestAddr,
		v2dataDir, false, false, fs)
	if err != nil {
		t.Fatalf("failed to create nodehost %v", err)
	}
	defer nh.Stop()
	logdb := nh.logdb
	rs, err := logdb.ReadRaftState(2, 1, 0)
	if err != nil {
		t.Fatalf("failed to get raft state %v", err)
	}
	if rs.EntryCount != 3 || rs.State.Commit != 3 {
		t.Errorf("unexpected rs value")
	}
}

<<<<<<< HEAD
func TestSnapshotCanBeCompressed(t *testing.T) {
	fs := vfs.GetTestFS()
	tf := func(t *testing.T, nh *NodeHost) {
		ctx, cancel := context.WithTimeout(context.Background(), 3*time.Second)
		_, err := nh.SyncRequestSnapshot(ctx, 1, DefaultSnapshotOption)
		cancel()
		if err != nil {
			t.Fatalf("failed to request snapshot %v", err)
		}
		logdb := nh.logdb
		ssList, err := logdb.ListSnapshots(1, 1, math.MaxUint64)
		if err != nil {
			t.Fatalf("failed to list snapshots: %v", err)
		}
		if len(ssList) != 1 {
			t.Fatalf("failed to get snapshot rec, %d", len(ssList))
		}
		fi, err := fs.Stat(ssList[0].Filepath)
		if err != nil {
			t.Fatalf("failed to get file path %v", err)
		}
		if fi.Size() > 1024*364 {
			t.Errorf("snapshot file not compressed, sz %d", fi.Size())
		}
	}
	snapshotCompressedTest(t, tf, fs)
}

func makeProposals(nh *NodeHost) {
	session := nh.GetNoOPSession(1)
	for i := 0; i < 16; i++ {
		ctx, cancel := context.WithTimeout(context.Background(), 500*time.Millisecond)
		_, err := nh.SyncPropose(ctx, session, []byte("test-data"))
		cancel()
		if err != nil {
			plog.Errorf("failed to make proposal %v", err)
			time.Sleep(100 * time.Millisecond)
		}
	}
}

func testWitnessIO(t *testing.T,
	witnessTestFunc func(*NodeHost, *NodeHost, *tests.SimDiskSM), fs vfs.IFS) {
	tf := func() {
		rc := config.Config{
			ClusterID:    1,
			NodeID:       1,
			ElectionRTT:  3,
			HeartbeatRTT: 1,
			CheckQuorum:  true,
		}
		peers := make(map[uint64]string)
		peers[1] = nodeHostTestAddr1
		nhc1 := config.NodeHostConfig{
			NodeHostDir:    fs.PathJoin(singleNodeHostTestDir, "nh1"),
			RTTMillisecond: 2,
			RaftAddress:    nodeHostTestAddr1,
			FS:             fs,
		}
		nh1, err := NewNodeHost(nhc1)
		if err != nil {
			t.Fatalf("failed to create node host %v", err)
		}
		defer nh1.Stop()
		newSM := func(uint64, uint64) sm.IOnDiskStateMachine {
			return tests.NewSimDiskSM(0)
		}
		if err := nh1.StartOnDiskCluster(peers, false, newSM, rc); err != nil {
			t.Fatalf("failed to start cluster %v", err)
		}
		waitForLeaderToBeElected(t, nh1, 1)
		for i := 0; i < 8; i++ {
			makeProposals(nh1)
			ctx, cancel := context.WithTimeout(context.Background(), 2*time.Second)
			opt := SnapshotOption{OverrideCompactionOverhead: true, CompactionOverhead: 1}
			if _, err := nh1.SyncRequestSnapshot(ctx, 1, opt); err != nil {
				t.Fatalf("failed to request snapshot %v", err)
			}
			cancel()
		}
		ctx, cancel := context.WithTimeout(context.Background(), 500*time.Millisecond)
		if err := nh1.SyncRequestAddWitness(ctx, 1, 2, nodeHostTestAddr2, 0); err != nil {
			t.Fatalf("failed to add witness %v", err)
		}
		cancel()
		rc2 := rc
		rc2.NodeID = 2
		rc2.IsWitness = true
		nhc2 := nhc1
		nhc2.RaftAddress = nodeHostTestAddr2
		nhc2.NodeHostDir = fs.PathJoin(singleNodeHostTestDir, "nh2")
		nh2, err := NewNodeHost(nhc2)
		if err != nil {
			t.Fatalf("failed to create node host %v", err)
		}
		defer nh2.Stop()
		witness := tests.NewSimDiskSM(0)
		newWitness := func(uint64, uint64) sm.IOnDiskStateMachine {
			return witness
		}
		if err := nh2.StartOnDiskCluster(peers, false, newWitness, rc2); err != nil {
			t.Fatalf("failed to start cluster %v", err)
		}
		waitForLeaderToBeElected(t, nh2, 1)
		witnessTestFunc(nh1, nh2, witness)
	}
	runNodeHostTest(t, tf, fs)
}

func TestWitnessSnapshotIsCorrectlyHandled(t *testing.T) {
	fs := vfs.GetTestFS()
	tf := func(nh1 *NodeHost, nh2 *NodeHost, witness *tests.SimDiskSM) {
		for {
			if witness.GetRecovered() > 0 {
				t.Fatalf("unexpected recovered count %d", witness.GetRecovered())
			}
			snapshots, err := nh2.logdb.ListSnapshots(1, 2, math.MaxUint64)
			if err != nil {
				t.Fatalf("%v", err)
			}
			if len(snapshots) == 0 {
				time.Sleep(100 * time.Millisecond)
			} else {
				for _, ss := range snapshots {
					if !ss.Witness {
						t.Errorf("not a witness snapshot")
					}
				}
				return
			}
		}
	}
	testWitnessIO(t, tf, fs)
}

func TestWitnessCanReplicateEntries(t *testing.T) {
	fs := vfs.GetTestFS()
	tf := func(nh1 *NodeHost, nh2 *NodeHost, witness *tests.SimDiskSM) {
		for i := 0; i < 8; i++ {
			makeProposals(nh1)
		}
		if witness.GetApplied() > 0 {
			t.Fatalf("unexpected applied count %d", witness.GetApplied())
		}
	}
	testWitnessIO(t, tf, fs)
}

func TestWitnessCanNotInitiateIORequest(t *testing.T) {
	fs := vfs.GetTestFS()
	tf := func(nh1 *NodeHost, nh2 *NodeHost, witness *tests.SimDiskSM) {
		opt := SnapshotOption{OverrideCompactionOverhead: true, CompactionOverhead: 1}
		if _, err := nh2.RequestSnapshot(1, opt, time.Second); err != ErrInvalidOperation {
			t.Fatalf("requesting snapshot on witness not rejected")
		}
		session := nh2.GetNoOPSession(1)
		if _, err := nh2.Propose(session, []byte("test-data"), time.Second); err != ErrInvalidOperation {
			t.Fatalf("proposal not rejected on witness")
		}
		session = client.NewSession(1, nh2.serverCtx.GetRandomSource())
		session.PrepareForRegister()
		if _, err := nh2.ProposeSession(session, time.Second); err != ErrInvalidOperation {
			t.Fatalf("propose session not rejected on witness")
		}
		if _, err := nh2.ReadIndex(1, time.Second); err != ErrInvalidOperation {
			t.Fatalf("sync read not rejected on witness")
		}
		if _, err := nh2.RequestAddNode(1, 3, "a3", 0, time.Second); err != ErrInvalidOperation {
			t.Fatalf("add node not rejected on witness")
		}
		if _, err := nh2.RequestDeleteNode(1, 3, 0, time.Second); err != ErrInvalidOperation {
			t.Fatalf("delete node not rejected on witness")
		}
		if _, err := nh2.RequestAddObserver(1, 3, "a3", 0, time.Second); err != ErrInvalidOperation {
			t.Fatalf("add observer not rejected on witness")
		}
		if _, err := nh2.RequestAddWitness(1, 3, "a3", 0, time.Second); err != ErrInvalidOperation {
			t.Fatalf("add witness not rejected on witness")
		}
		if err := nh2.RequestLeaderTransfer(1, 3); err != ErrInvalidOperation {
			t.Fatalf("leader transfer not rejected on witness")
		}
		if _, err := nh2.StaleRead(1, nil); err != ErrInvalidOperation {
			t.Fatalf("stale read not rejected on witness")
		}
	}
	testWitnessIO(t, tf, fs)
}

type testSysEventListener struct {
	mu                    sync.Mutex
	nodeHostShuttingdown  uint64
	nodeUnloaded          []raftio.NodeInfo
	nodeReady             []raftio.NodeInfo
	membershipChanged     []raftio.NodeInfo
	snapshotCreated       []raftio.SnapshotInfo
	snapshotRecovered     []raftio.SnapshotInfo
	snapshotReceived      []raftio.SnapshotInfo
	sendSnapshotStarted   []raftio.SnapshotInfo
	sendSnapshotCompleted []raftio.SnapshotInfo
	snapshotCompacted     []raftio.SnapshotInfo
	logCompacted          []raftio.EntryInfo
	logdbCompacted        []raftio.EntryInfo
	connectionEstablished uint64
}

func copyNodeInfo(info []raftio.NodeInfo) []raftio.NodeInfo {
	return append([]raftio.NodeInfo{}, info...)
}

func (t *testSysEventListener) NodeHostShuttingDown() {
	t.mu.Lock()
	defer t.mu.Unlock()
	t.nodeHostShuttingdown++
}

func (t *testSysEventListener) getNodeHostShuttingDown() uint64 {
	t.mu.Lock()
	defer t.mu.Unlock()
	return t.nodeHostShuttingdown
}

func (t *testSysEventListener) NodeReady(info raftio.NodeInfo) {
	t.mu.Lock()
	defer t.mu.Unlock()
	t.nodeReady = append(t.nodeReady, info)
}

func (t *testSysEventListener) getNodeReady() []raftio.NodeInfo {
	t.mu.Lock()
	defer t.mu.Unlock()
	return copyNodeInfo(t.nodeReady)
}

func (t *testSysEventListener) NodeUnloaded(info raftio.NodeInfo) {
	t.mu.Lock()
	defer t.mu.Unlock()
	t.nodeUnloaded = append(t.nodeUnloaded, info)
}

func (t *testSysEventListener) getNodeUnloaded() []raftio.NodeInfo {
	t.mu.Lock()
	defer t.mu.Unlock()
	return copyNodeInfo(t.nodeUnloaded)
}

func (t *testSysEventListener) MembershipChanged(info raftio.NodeInfo) {
	t.mu.Lock()
	defer t.mu.Unlock()
	t.membershipChanged = append(t.membershipChanged, info)
}

func (t *testSysEventListener) getMembershipChanged() []raftio.NodeInfo {
	t.mu.Lock()
	defer t.mu.Unlock()
	return copyNodeInfo(t.membershipChanged)
}

func (t *testSysEventListener) ConnectionEstablished(info raftio.ConnectionInfo) {
	t.mu.Lock()
	defer t.mu.Unlock()
	t.connectionEstablished++
}

func (t *testSysEventListener) getConnectionEstablished() uint64 {
	t.mu.Lock()
	defer t.mu.Unlock()
	return t.connectionEstablished
}

func (t *testSysEventListener) ConnectionFailed(info raftio.ConnectionInfo) {}

func copySnapshotInfo(info []raftio.SnapshotInfo) []raftio.SnapshotInfo {
	return append([]raftio.SnapshotInfo{}, info...)
}

func (t *testSysEventListener) SendSnapshotStarted(info raftio.SnapshotInfo) {
	t.mu.Lock()
	defer t.mu.Unlock()
	t.sendSnapshotStarted = append(t.sendSnapshotStarted, info)
}

func (t *testSysEventListener) getSendSnapshotStarted() []raftio.SnapshotInfo {
	t.mu.Lock()
	defer t.mu.Unlock()
	return copySnapshotInfo(t.sendSnapshotStarted)
}

func (t *testSysEventListener) SendSnapshotCompleted(info raftio.SnapshotInfo) {
	t.mu.Lock()
	defer t.mu.Unlock()
	t.sendSnapshotCompleted = append(t.sendSnapshotCompleted, info)
}

func (t *testSysEventListener) getSendSnapshotCompleted() []raftio.SnapshotInfo {
	t.mu.Lock()
	defer t.mu.Unlock()
	return copySnapshotInfo(t.sendSnapshotCompleted)
}

func (t *testSysEventListener) SendSnapshotAborted(info raftio.SnapshotInfo) {}
func (t *testSysEventListener) SnapshotReceived(info raftio.SnapshotInfo) {
	t.mu.Lock()
	defer t.mu.Unlock()
	t.snapshotReceived = append(t.snapshotReceived, info)
}

func (t *testSysEventListener) getSnapshotReceived() []raftio.SnapshotInfo {
	t.mu.Lock()
	defer t.mu.Unlock()
	return copySnapshotInfo(t.snapshotReceived)
}

func (t *testSysEventListener) SnapshotRecovered(info raftio.SnapshotInfo) {
	t.mu.Lock()
	defer t.mu.Unlock()
	t.snapshotRecovered = append(t.snapshotRecovered, info)
}

func (t *testSysEventListener) getSnapshotRecovered() []raftio.SnapshotInfo {
	t.mu.Lock()
	defer t.mu.Unlock()
	return copySnapshotInfo(t.snapshotRecovered)
}

func (t *testSysEventListener) SnapshotCreated(info raftio.SnapshotInfo) {
	t.mu.Lock()
	defer t.mu.Unlock()
	t.snapshotCreated = append(t.snapshotCreated, info)
}

func (t *testSysEventListener) getSnapshotCreated() []raftio.SnapshotInfo {
	t.mu.Lock()
	defer t.mu.Unlock()
	return copySnapshotInfo(t.snapshotCreated)
}

func (t *testSysEventListener) SnapshotCompacted(info raftio.SnapshotInfo) {
	t.mu.Lock()
	defer t.mu.Unlock()
	t.snapshotCompacted = append(t.snapshotCompacted, info)
}

func (t *testSysEventListener) getSnapshotCompacted() []raftio.SnapshotInfo {
	t.mu.Lock()
	defer t.mu.Unlock()
	return copySnapshotInfo(t.snapshotCompacted)
}

func copyEntryInfo(info []raftio.EntryInfo) []raftio.EntryInfo {
	return append([]raftio.EntryInfo{}, info...)
}

func (t *testSysEventListener) LogCompacted(info raftio.EntryInfo) {
	t.mu.Lock()
	defer t.mu.Unlock()
	t.logCompacted = append(t.logCompacted, info)
}

func (t *testSysEventListener) getLogCompacted() []raftio.EntryInfo {
	t.mu.Lock()
	defer t.mu.Unlock()
	return copyEntryInfo(t.logCompacted)
}

func (t *testSysEventListener) LogDBCompacted(info raftio.EntryInfo) {
	t.mu.Lock()
	defer t.mu.Unlock()
	t.logdbCompacted = append(t.logdbCompacted, info)
}

func (t *testSysEventListener) getLogDBCompacted() []raftio.EntryInfo {
	t.mu.Lock()
	defer t.mu.Unlock()
	return copyEntryInfo(t.logdbCompacted)
=======
func TestInvalidAddressIsRejected(t *testing.T) {
	tf := func(t *testing.T, nh *NodeHost) {
		ctx, cancel := context.WithTimeout(context.Background(), time.Second)
		defer cancel()
		err := nh.SyncRequestAddNode(ctx, 2, 100, "a1", 0)
		if err != ErrInvalidAddress {
			t.Errorf("failed to return ErrInvalidAddress, %v", err)
		}
	}
	singleNodeHostTest(t, tf)
>>>>>>> 467e958f
}<|MERGE_RESOLUTION|>--- conflicted
+++ resolved
@@ -990,6 +990,18 @@
 		reportLeakedFD(fs, t)
 	}
 	runNodeHostTest(t, tf, fs)
+}
+
+func TestInvalidAddressIsRejected(t *testing.T) {
+	tf := func(t *testing.T, nh *NodeHost) {
+		ctx, cancel := context.WithTimeout(context.Background(), time.Second)
+		defer cancel()
+		err := nh.SyncRequestAddNode(ctx, 2, 100, "a1", 0)
+		if err != ErrInvalidAddress {
+			t.Errorf("failed to return ErrInvalidAddress, %v", err)
+		}
+	}
+	singleNodeHostTest(t, tf, vfs.GetTestFS())
 }
 
 func TestInvalidContextDeadlineIsReported(t *testing.T) {
@@ -3970,7 +3982,6 @@
 	}
 }
 
-<<<<<<< HEAD
 func TestSnapshotCanBeCompressed(t *testing.T) {
 	fs := vfs.GetTestFS()
 	tf := func(t *testing.T, nh *NodeHost) {
@@ -4138,16 +4149,16 @@
 		if _, err := nh2.ReadIndex(1, time.Second); err != ErrInvalidOperation {
 			t.Fatalf("sync read not rejected on witness")
 		}
-		if _, err := nh2.RequestAddNode(1, 3, "a3", 0, time.Second); err != ErrInvalidOperation {
+		if _, err := nh2.RequestAddNode(1, 3, "a3.com:12345", 0, time.Second); err != ErrInvalidOperation {
 			t.Fatalf("add node not rejected on witness")
 		}
 		if _, err := nh2.RequestDeleteNode(1, 3, 0, time.Second); err != ErrInvalidOperation {
 			t.Fatalf("delete node not rejected on witness")
 		}
-		if _, err := nh2.RequestAddObserver(1, 3, "a3", 0, time.Second); err != ErrInvalidOperation {
+		if _, err := nh2.RequestAddObserver(1, 3, "a3.com:12345", 0, time.Second); err != ErrInvalidOperation {
 			t.Fatalf("add observer not rejected on witness")
 		}
-		if _, err := nh2.RequestAddWitness(1, 3, "a3", 0, time.Second); err != ErrInvalidOperation {
+		if _, err := nh2.RequestAddWitness(1, 3, "a3.com:12345", 0, time.Second); err != ErrInvalidOperation {
 			t.Fatalf("add witness not rejected on witness")
 		}
 		if err := nh2.RequestLeaderTransfer(1, 3); err != ErrInvalidOperation {
@@ -4346,16 +4357,4 @@
 	t.mu.Lock()
 	defer t.mu.Unlock()
 	return copyEntryInfo(t.logdbCompacted)
-=======
-func TestInvalidAddressIsRejected(t *testing.T) {
-	tf := func(t *testing.T, nh *NodeHost) {
-		ctx, cancel := context.WithTimeout(context.Background(), time.Second)
-		defer cancel()
-		err := nh.SyncRequestAddNode(ctx, 2, 100, "a1", 0)
-		if err != ErrInvalidAddress {
-			t.Errorf("failed to return ErrInvalidAddress, %v", err)
-		}
-	}
-	singleNodeHostTest(t, tf)
->>>>>>> 467e958f
 }