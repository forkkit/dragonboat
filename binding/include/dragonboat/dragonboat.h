--- conflicted
+++ resolved
@@ -212,14 +212,11 @@
   static const int ErrResultBufferTooSmall;
   static const int ErrRejected;
   static const int ErrInvalidClusterSettings;
-<<<<<<< HEAD
+  static const int ErrClusterNotReady;
   static const int ErrClusterNotStopped;
   static const int ErrClusterNotInitialized;
   static const int ErrNodeRemoved;
   static const int ErrDirNotExist;
-=======
-  static const int ErrClusterNotReady;
->>>>>>> 5c22480b
  private:
   int code_;
 };
